--- conflicted
+++ resolved
@@ -49,13 +49,9 @@
         .target(
             name: "Datadog",
             dependencies: [
-<<<<<<< HEAD
                 .target(name: "DatadogInternal"),
                 .target(name: "DatadogTrace"),
-                .target(name: "_Datadog_Private"),
-=======
-                "DatadogPrivate",
->>>>>>> f5012b7a
+                .target(name: "DatadogPrivate"),
             ],
             swiftSettings: [.define("SPM_BUILD")]
         ),
