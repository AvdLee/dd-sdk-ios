/*
 * Unless explicitly stated otherwise all files in this repository are licensed under the Apache License Version 2.0.
 * This product includes software developed at Datadog (https://www.datadoghq.com/).
 * Copyright 2019-2020 Datadog, Inc.
 */

import Foundation

/// Log levels ordered by their severity, with `.debug` being the least severe and
/// `.critical` being the most severe.
public enum LogLevel: Int, Codable {
    case debug
    case info
    case notice
    case warn
    case error
    case critical

    // MARK: - `LogLevel` <> `Log.Status` conversion

    internal var asLogStatus: LogEvent.Status {
        switch self {
        case .debug:    return .debug
        case .info:     return .info
        case .notice:   return .notice
        case .warn:     return .warn
        case .error:    return .error
        case .critical: return .critical
        }
    }

    internal init?(from logStatus: LogEvent.Status) {
        switch logStatus {
        case .debug:    self = .debug
        case .info:     self = .info
        case .notice:   self = .notice
        case .warn:     self = .warn
        case .error:    self = .error
        case .critical: self = .critical
        case .emergency: return nil // unavailable in public `LogLevel` API.
        }
    }
}

/// Because `Logger` is a common name widely used across different projects, the `Datadog.Logger` may conflict when
/// using `Logger.builder`. In such case, following `DDLogger` typealias can be used to avoid compiler ambiguity.
///
/// Usage:
///
///     import Datadog
///
///     // logger reference
///     var logger: DDLogger!
///
///     // instantiate Datadog logger
///     logger = DDLogger.builder.build()
///
public typealias DDLogger = Logger

public class Logger {
    internal typealias LogEventValidation = (LogEvent) -> Bool

    internal let core: DatadogCoreProtocol
    /// Attributes associated with every log.
    private var loggerAttributes: [String: Encodable] = [:]
    /// Taggs associated with every log.
    private var loggerTags: Set<String> = []
    /// Queue ensuring thread-safety of the `Logger`. It synchronizes tags and attributes mutation.
    private let queue: DispatchQueue

    internal let serviceName: String?
    internal let loggerName: String?
    internal let sendNetworkInfo: Bool
    internal let useCoreOutput: Bool
    internal let validate: LogEventValidation
    internal let additionalOutput: LogOutput?
    /// Log events mapper configured by the user, `nil` if not set.
    internal let logEventMapper: LogEventMapper?
    /// Integration with RUM Context. `nil` if disabled for this Logger or if the RUM feature disabled.
    internal let rumContextIntegration: LoggingWithRUMContextIntegration?
    /// Integration with Tracing. `nil` if disabled for this Logger or if the Tracing feature disabled.
    internal let activeSpanIntegration: LoggingWithActiveSpanIntegration?

    init(
        core: DatadogCoreProtocol,
        identifier: String,
        serviceName: String?,
        loggerName: String?,
        sendNetworkInfo: Bool,
        useCoreOutput: Bool,
        validation: LogEventValidation?,
        rumContextIntegration: LoggingWithRUMContextIntegration?,
        activeSpanIntegration: LoggingWithActiveSpanIntegration?,
        additionalOutput: LogOutput?,
        logEventMapper: LogEventMapper?
    ) {
        self.core = core
        self.queue = DispatchQueue(
            label: "com.datadoghq.logger-\(identifier)",
            target: .global(qos: .userInteractive)
        )
        self.serviceName = serviceName
        self.loggerName = loggerName
        self.sendNetworkInfo = sendNetworkInfo
        self.useCoreOutput = useCoreOutput
        self.validate = validation ?? { _ in true }
        self.additionalOutput = additionalOutput
        self.logEventMapper = logEventMapper
        self.rumContextIntegration = rumContextIntegration
        self.activeSpanIntegration = activeSpanIntegration
    }

    // MARK: - Logging

    /// Sends a DEBUG log message.
    /// - Parameters:
    ///   - message: the message to be logged
    ///   - error: `Error` instance to be logged with its properties
    ///   - attributes: a dictionary of attributes to add for this message. If an attribute with
    /// the same key already exist in this logger, it will be overridden (just for this message).
    public func debug(_ message: String, error: Error? = nil, attributes: [AttributeKey: AttributeValue]? = nil) {
        log(level: .debug, message: message, error: error, messageAttributes: attributes)
    }

    /// Sends an INFO log message.
    /// - Parameters:
    ///   - message: the message to be logged
    ///   - error: `Error` instance to be logged with its properties
    ///   - attributes: a dictionary of attributes to add for this message. If an attribute with
    /// the same key already exist in this logger, it will be overridden (just for this message).
    public func info(_ message: String, error: Error? = nil, attributes: [AttributeKey: AttributeValue]? = nil) {
        log(level: .info, message: message, error: error, messageAttributes: attributes)
    }

    /// Sends a NOTICE log message.
    /// - Parameters:
    ///   - message: the message to be logged
    ///   - error: `Error` instance to be logged with its properties
    ///   - attributes: a dictionary of attributes to add for this message. If an attribute with
    /// the same key already exist in this logger, it will be overridden (just for this message).
    public func notice(_ message: String, error: Error? = nil, attributes: [AttributeKey: AttributeValue]? = nil) {
        log(level: .notice, message: message, error: error, messageAttributes: attributes)
    }

    /// Sends a WARN log message.
    /// - Parameters:
    ///   - message: the message to be logged
    ///   - error: `Error` instance to be logged with its properties
    ///   - attributes: a dictionary of attributes to add for this message. If an attribute with
    /// the same key already exist in this logger, it will be overridden (just for this message).
    public func warn(_ message: String, error: Error? = nil, attributes: [AttributeKey: AttributeValue]? = nil) {
        log(level: .warn, message: message, error: error, messageAttributes: attributes)
    }

    /// Sends an ERROR log message.
    /// - Parameters:
    ///   - message: the message to be logged
    ///   - error: `Error` instance to be logged with its properties
    ///   - attributes: a dictionary of attributes to add for this message. If an attribute with
    /// the same key already exist in this logger, it will be overridden (just for this message).
    public func error(_ message: String, error: Error? = nil, attributes: [AttributeKey: AttributeValue]? = nil) {
        log(level: .error, message: message, error: error, messageAttributes: attributes)
    }

    /// Sends a CRITICAL log message.
    /// - Parameters:
    ///   - message: the message to be logged
    ///   - error: `Error` instance to be logged with its properties
    ///   - attributes: a dictionary of attributes to add for this message. If an attribute with
    /// the same key already exist in this logger, it will be overridden (just for this message).
    public func critical(_ message: String, error: Error? = nil, attributes: [AttributeKey: AttributeValue]? = nil) {
        log(level: .critical, message: message, error: error, messageAttributes: attributes)
    }

    // MARK: - Attributes

    /// Adds a custom attribute to all future logs sent by this logger.
    /// - Parameters:
    ///   - key: key for this attribute. See `AttributeKey` documentation for information about
    ///   nesting attribute values using dot `.` syntax.
    ///   - value: any value that conforms to `Encodable`. See `AttributeValue` documentation
    ///   for information about nested encoding containers limitation.
    public func addAttribute(forKey key: AttributeKey, value: AttributeValue) {
        queue.async {
            self.loggerAttributes[key] = value
        }
    }

    /// Removes the custom attribute from all future logs sent by this logger.
    /// Previous logs won't lose this attribute if they were created prior to this call.
    /// - Parameter key: key for the attribute that will be removed.
    public func removeAttribute(forKey key: AttributeKey) {
        queue.async {
            self.loggerAttributes.removeValue(forKey: key)
        }
    }

    // MARK: - Tags

    /// Adds a tag to all future logs sent by this logger.
    /// The tag will be in the format `key:value`.
    ///
    /// Tags must start with a letter and after that may contain the following characters:
    /// Alphanumerics, Underscores, Minuses, Colons, Periods, Slashes. Other special characters
    /// are converted to underscores.
    /// Tags must be lowercase, and can be at most 200 characters. If the tag is
    /// longer, only the first 200 characters will be used.
    ///
    /// # Reference
    /// [Defining Tags](https://docs.datadoghq.com/tagging/#defining-tags)
    ///
    /// - Parameter key: key for the tag
    /// - Parameter value: value of the tag
    public func addTag(withKey key: String, value: String) {
        queue.async {
            let prefix = "\(key):"
            self.loggerTags.insert("\(prefix)\(value)")
        }
    }

    /// Remove all tags with the given key from all future logs sent by this logger.
    /// Previous logs won't lose this tag if they were created prior to this call.
    ///
    /// - Parameter key: key of the tag to remove
    public func removeTag(withKey key: String) {
        queue.async {
            let prefix = "\(key):"
            self.loggerTags = self.loggerTags.filter { !$0.hasPrefix(prefix) }
        }
    }

    /// Adds a tag to all future logs sent by this logger.
    ///
    /// Tags must start with a letter and after that may contain the following characters:
    /// Alphanumerics, Underscores, Minuses, Colons, Periods, Slashes. Other special characters
    /// are converted to underscores.
    /// Tags must be lowercase, and can be at most 200 characters. If the tag is
    /// longer, only the first 200 characters will be used.
    ///
    /// # Reference
    /// [Defining Tags](https://docs.datadoghq.com/tagging/#defining-tags)
    ///
    /// - Parameter tag: value of the tag
    public func add(tag: String) {
        queue.async {
            self.loggerTags.insert(tag)
        }
    }

    /// Removes a tag from all future logs sent by this logger.
    /// Previous logs won't lose the this tag if they were created prior to this call.
    ///
    /// - Parameter tag: value of the tag to remove
    public func remove(tag: String) {
        queue.async {
            self.loggerTags.remove(tag)
        }
    }

    // MARK: - Private

    private func log(level: LogLevel, message: String, error: Error?, messageAttributes: [String: Encodable]?) {
        var combinedUserAttributes = messageAttributes ?? [:]
        combinedUserAttributes = queue.sync {
            return self.loggerAttributes.merging(combinedUserAttributes) { _, userAttributeValue in
                return userAttributeValue // use message attribute when the same key appears also in logger attributes
            }
        }

        var combinedInternalAttributes: [String: Encodable] = [:]
        if let rumContextAttributes = rumContextIntegration?.currentRUMContextAttributes {
            combinedInternalAttributes.merge(rumContextAttributes) { $1 }
        }
        if let activeSpanAttributes = activeSpanIntegration?.activeSpanAttributes {
            combinedInternalAttributes.merge(activeSpanAttributes) { $1 }
        }

        let tags = queue.sync {
            return self.loggerTags
        }

        core.v1.scope(for: LoggingFeature.self)?.eventWriteContext { context, writer in
            let builder = LogEventBuilder(
                sdkVersion: context.sdkVersion,
                applicationVersion: context.version,
                environment: context.env,
                serviceName: self.serviceName ?? context.service,
                loggerName: self.loggerName ?? context.applicationBundleIdentifier,
                userInfoProvider: context.userInfoProvider,
                networkConnectionInfoProvider: self.sendNetworkInfo ? context.networkConnectionInfoProvider : nil,
                carrierInfoProvider: self.sendNetworkInfo ? context.carrierInfoProvider : nil,
                dateCorrector: context.dateCorrector,
                logEventMapper: self.logEventMapper
            )

            let event = builder.createLogWith(
                level: level,
                message: message,
                error: error.map { DDError(error: $0) },
                date: context.dateProvider.now,
                attributes: .init(
                    userAttributes: combinedUserAttributes,
                    internalAttributes: combinedInternalAttributes
                ),
                tags: tags
            )

            guard let log = event, self.validate(log) else {
                return
            }

            self.additionalOutput?.write(log: log)

            if self.useCoreOutput {
                writer.write(value: log)
            }
        }
    }

    // MARK: - Logger.Builder

    /// Creates logger builder.
    public static var builder: Builder {
        return Builder()
    }

    /// `Logger` builder.
    ///
    /// Usage:
    ///
    ///     Logger.builder
    ///            ... // customize using builder methods
    ///           .build()
    ///
    public class Builder {
        internal var serviceName: String?
        internal var loggerName: String?
        internal var sendNetworkInfo = false
        internal var bundleWithRUM = true
        internal var bundleWithTrace = true
<<<<<<< HEAD
        internal var useCoreOutput = true
        internal var consoleLogFormat: ConsoleLogFormat?
=======
        internal var useFileOutput = true
        internal var useConsoleLogFormat: ConsoleLogFormat?
        internal var datadogReportingThreshold: LogLevel = .debug
>>>>>>> 4b9ceb70

        /// Sets the service name that will appear in logs.
        /// - Parameter serviceName: the service name  (default value is set to application bundle identifier)
        public func set(serviceName: String) -> Builder {
            self.serviceName = serviceName
            return self
        }

        /// Sets the logger name that will appear in logs.
        /// - Parameter loggerName: the logger custom name (default value is set to main bundle identifier)
        public func set(loggerName: String) -> Builder {
            self.loggerName = loggerName
            return self
        }

        /// Enriches logs with network connection info.
        /// This means: reachability status, connection type, mobile carrier name and many more will be added to each log.
        /// For full list of network info attributes see `NetworkConnectionInfo` and `CarrierInfo`.
        /// - Parameter enabled: `false` by default
        public func sendNetworkInfo(_ enabled: Bool) -> Builder {
            sendNetworkInfo = enabled
            return self
        }

        /// Enables the logs integration with RUM.
        /// If enabled all the logs will be enriched with the current RUM View information and
        /// it will be possible to see all the logs sent during a specific View lifespan in the RUM Explorer.
        /// - Parameter enabled: `true` by default
        public func bundleWithRUM(_ enabled: Bool) -> Builder {
            bundleWithRUM = enabled
            return self
        }

        /// Enables the logs integration with active span API from Tracing.
        /// If enabled all the logs will be bundled with the `Global.sharedTracer.activeSpan` trace and
        /// it will be possible to see all the logs sent during that specific trace.
        /// - Parameter enabled: `true` by default
        public func bundleWithTrace(_ enabled: Bool) -> Builder {
            bundleWithTrace = enabled
            return self
        }

        /// Enables logs to be sent to Datadog servers.
        /// Can be used to disable sending logs in development.
        /// See also: `printLogsToConsole(_:)`.
        /// - Parameter enabled: `true` by default
        public func sendLogsToDatadog(_ enabled: Bool) -> Builder {
            self.useCoreOutput = enabled
            return self
        }

        /// Set the minim log level reported to Datadog servers.
        /// Any log with a level equal or above to the threshold will be sent
        /// - Parameter datadogReportingThreshold: `LogLevel.debug` by default
        public func set(datadogReportingThreshold: LogLevel) -> Builder {
            self.datadogReportingThreshold = datadogReportingThreshold
            return self
        }

        /// Format to use when printing logs to console if `printLogsToConsole(_:)` is enabled.
        public enum ConsoleLogFormat {
            /// Prints short representation of log.
            case short
            /// Prints short representation of log with given prefix.
            case shortWith(prefix: String)
            /// Prints JSON representation of log.
            case json
            /// Prints JSON representation of log with given prefix.
            case jsonWith(prefix: String)
        }

        /// Enables  logs to be printed to debugger console.
        /// Can be used in development instead of sending logs to Datadog servers.
        /// See also: `sendLogsToDatadog(_:)`.
        /// - Parameters:
        ///   - enabled: `false` by default
        ///   - format: format to use when printing logs to console - either `.short` or `.json` (`.short` is default)
        public func printLogsToConsole(_ enabled: Bool, usingFormat format: ConsoleLogFormat = .short) -> Builder {
            consoleLogFormat = enabled ? format : nil
            return self
        }

        /// Builds `Logger` object.
        public func build(in core: DatadogCoreProtocol = defaultDatadogCore) -> Logger {
            do {
                return try buildOrThrow(in: core)
            } catch {
                consolePrint("\(error)")
                return Logger(
                    core: NOOPDatadogCore(),
                    identifier: "no-op",
                    serviceName: nil,
                    loggerName: nil,
                    sendNetworkInfo: false,
                    useCoreOutput: false,
                    validation: nil,
                    rumContextIntegration: nil,
                    activeSpanIntegration: nil,
                    additionalOutput: nil,
                    logEventMapper: nil
                )
            }
        }

        private func buildOrThrow(in core: DatadogCoreProtocol) throws -> Logger {
            guard let context = core.v1.context else {
                throw ProgrammerError(
                    description: "`Datadog.initialize()` must be called prior to `Logger.builder.build()`."
                )
            }

            guard let loggingFeature = core.v1.feature(LoggingFeature.self) else {
                throw ProgrammerError(
                    description: "`Logger.builder.build()` produces a non-functional logger, as the logging feature is disabled."
                )
            }

            // RUMM-2133 Note: strong feature coupling while migrating to v2.
            // In v2 active span will be provided in context from feature scope.
            let rumEnabled = core.v1.feature(RUMFeature.self) != nil
            let tracingEnabled = core.v1.feature(TracingFeature.self) != nil

            return Logger(
                core: core,
                identifier: loggerName ?? context.applicationBundleIdentifier,
                serviceName: serviceName,
                loggerName: loggerName,
                sendNetworkInfo: sendNetworkInfo,
                useCoreOutput: useCoreOutput,
                validation: nil,
                rumContextIntegration: (rumEnabled && bundleWithRUM) ? LoggingWithRUMContextIntegration() : nil,
                activeSpanIntegration: (tracingEnabled && bundleWithTrace) ? LoggingWithActiveSpanIntegration() : nil,
                additionalOutput: resolveOuput(),
                logEventMapper: loggingFeature.configuration.logEventMapper
            )
        }

        private func resolveOuput() -> LogOutput? {
            switch (useCoreOutput, consoleLogFormat) {
            case let (true, format?):
                return CombinedLogOutput(
                    combine: [
<<<<<<< HEAD
                        LogConsoleOutput(format: format, timeZone: .current),
                        LoggingWithRUMErrorsIntegration()
=======
                        ConditionalLogOutput(
                            conditionedOutput: LogFileOutput(
                                fileWriter: loggingFeature.storage.writer,
                                rumErrorsIntegration: LoggingWithRUMErrorsIntegration()
                            ),
                            condition: reportLogsAbove(threshold: datadogReportingThreshold)
                        ),
                        LogConsoleOutput(
                            format: format,
                            timeZone: .current
                        )
>>>>>>> 4b9ceb70
                    ]
                )
            case (true, nil):
<<<<<<< HEAD
                return LoggingWithRUMErrorsIntegration()
            case let (false, format?):
                return LogConsoleOutput(format: format, timeZone: .current)
=======
                let logOutput = ConditionalLogOutput(
                    conditionedOutput: LogFileOutput(
                        fileWriter: loggingFeature.storage.writer,
                        rumErrorsIntegration: LoggingWithRUMErrorsIntegration()
                    ),
                    condition: reportLogsAbove(threshold: datadogReportingThreshold)
                )
                return (logBuilder, logOutput)
            case (false, let format?):
                let logOutput = LogConsoleOutput(
                    format: format,
                    timeZone: .current
                )
                return (logBuilder, logOutput)
>>>>>>> 4b9ceb70
            case (false, nil):
                return nil
            }
        }
    }
}

internal func reportLogsAbove(threshold: LogLevel?) -> (LogEvent) -> Bool {
    return { log in
        let logSeverity = LogLevel(from: log.status)?.rawValue ?? 0
        let thresholdValue = threshold?.rawValue ?? .max
        return logSeverity >= thresholdValue
    }
}<|MERGE_RESOLUTION|>--- conflicted
+++ resolved
@@ -58,7 +58,8 @@
 public typealias DDLogger = Logger
 
 public class Logger {
-    internal typealias LogEventValidation = (LogEvent) -> Bool
+    /// Filters logs by their status.
+    internal typealias LogsFilter = (LogEvent.Status) -> Bool
 
     internal let core: DatadogCoreProtocol
     /// Attributes associated with every log.
@@ -72,7 +73,8 @@
     internal let loggerName: String?
     internal let sendNetworkInfo: Bool
     internal let useCoreOutput: Bool
-    internal let validate: LogEventValidation
+    /// Filters logs by their status.
+    internal let logsFilter: LogsFilter
     internal let additionalOutput: LogOutput?
     /// Log events mapper configured by the user, `nil` if not set.
     internal let logEventMapper: LogEventMapper?
@@ -88,7 +90,7 @@
         loggerName: String?,
         sendNetworkInfo: Bool,
         useCoreOutput: Bool,
-        validation: LogEventValidation?,
+        logsFilter: @escaping LogsFilter,
         rumContextIntegration: LoggingWithRUMContextIntegration?,
         activeSpanIntegration: LoggingWithActiveSpanIntegration?,
         additionalOutput: LogOutput?,
@@ -103,7 +105,7 @@
         self.loggerName = loggerName
         self.sendNetworkInfo = sendNetworkInfo
         self.useCoreOutput = useCoreOutput
-        self.validate = validation ?? { _ in true }
+        self.logsFilter = logsFilter
         self.additionalOutput = additionalOutput
         self.logEventMapper = logEventMapper
         self.rumContextIntegration = rumContextIntegration
@@ -305,7 +307,7 @@
                 tags: tags
             )
 
-            guard let log = event, self.validate(log) else {
+            guard let log = event, self.logsFilter(log.status) else {
                 return
             }
 
@@ -338,14 +340,9 @@
         internal var sendNetworkInfo = false
         internal var bundleWithRUM = true
         internal var bundleWithTrace = true
-<<<<<<< HEAD
         internal var useCoreOutput = true
         internal var consoleLogFormat: ConsoleLogFormat?
-=======
-        internal var useFileOutput = true
-        internal var useConsoleLogFormat: ConsoleLogFormat?
         internal var datadogReportingThreshold: LogLevel = .debug
->>>>>>> 4b9ceb70
 
         /// Sets the service name that will appear in logs.
         /// - Parameter serviceName: the service name  (default value is set to application bundle identifier)
@@ -441,7 +438,7 @@
                     loggerName: nil,
                     sendNetworkInfo: false,
                     useCoreOutput: false,
-                    validation: nil,
+                    logsFilter: { _ in false },
                     rumContextIntegration: nil,
                     activeSpanIntegration: nil,
                     additionalOutput: nil,
@@ -467,6 +464,13 @@
             // In v2 active span will be provided in context from feature scope.
             let rumEnabled = core.v1.feature(RUMFeature.self) != nil
             let tracingEnabled = core.v1.feature(TracingFeature.self) != nil
+
+            let threshold = datadogReportingThreshold
+            let filter: LogsFilter = { logStatus in
+                let logSeverity = LogLevel(from: logStatus)?.rawValue ?? 0
+                let thresholdValue = threshold.rawValue
+                return logSeverity >= thresholdValue
+            }
 
             return Logger(
                 core: core,
@@ -475,7 +479,7 @@
                 loggerName: loggerName,
                 sendNetworkInfo: sendNetworkInfo,
                 useCoreOutput: useCoreOutput,
-                validation: nil,
+                logsFilter: filter,
                 rumContextIntegration: (rumEnabled && bundleWithRUM) ? LoggingWithRUMContextIntegration() : nil,
                 activeSpanIntegration: (tracingEnabled && bundleWithTrace) ? LoggingWithActiveSpanIntegration() : nil,
                 additionalOutput: resolveOuput(),
@@ -488,56 +492,17 @@
             case let (true, format?):
                 return CombinedLogOutput(
                     combine: [
-<<<<<<< HEAD
                         LogConsoleOutput(format: format, timeZone: .current),
                         LoggingWithRUMErrorsIntegration()
-=======
-                        ConditionalLogOutput(
-                            conditionedOutput: LogFileOutput(
-                                fileWriter: loggingFeature.storage.writer,
-                                rumErrorsIntegration: LoggingWithRUMErrorsIntegration()
-                            ),
-                            condition: reportLogsAbove(threshold: datadogReportingThreshold)
-                        ),
-                        LogConsoleOutput(
-                            format: format,
-                            timeZone: .current
-                        )
->>>>>>> 4b9ceb70
                     ]
                 )
             case (true, nil):
-<<<<<<< HEAD
                 return LoggingWithRUMErrorsIntegration()
             case let (false, format?):
                 return LogConsoleOutput(format: format, timeZone: .current)
-=======
-                let logOutput = ConditionalLogOutput(
-                    conditionedOutput: LogFileOutput(
-                        fileWriter: loggingFeature.storage.writer,
-                        rumErrorsIntegration: LoggingWithRUMErrorsIntegration()
-                    ),
-                    condition: reportLogsAbove(threshold: datadogReportingThreshold)
-                )
-                return (logBuilder, logOutput)
-            case (false, let format?):
-                let logOutput = LogConsoleOutput(
-                    format: format,
-                    timeZone: .current
-                )
-                return (logBuilder, logOutput)
->>>>>>> 4b9ceb70
             case (false, nil):
                 return nil
             }
         }
     }
-}
-
-internal func reportLogsAbove(threshold: LogLevel?) -> (LogEvent) -> Bool {
-    return { log in
-        let logSeverity = LogLevel(from: log.status)?.rawValue ?? 0
-        let thresholdValue = threshold?.rawValue ?? .max
-        return logSeverity >= thresholdValue
-    }
 }