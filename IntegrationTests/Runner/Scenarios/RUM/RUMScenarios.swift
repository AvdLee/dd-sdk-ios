--- conflicted
+++ resolved
@@ -5,12 +5,8 @@
  */
 
 import UIKit
-<<<<<<< HEAD
-=======
+import DatadogRUM
 import Datadog
-import DatadogInternal
->>>>>>> 2cebe14c
-import DatadogRUM
 
 /// Scenario which starts a navigation controller. Each view controller pushed to this navigation
 /// uses the RUM manual instrumentation API to send RUM events to the server.
@@ -48,11 +44,6 @@
 
     func configureSDK(builder: Datadog.Configuration.Builder) {
         _ = builder
-<<<<<<< HEAD
-            .enableLogging(false)
-=======
-            .trackUIKitRUMViews(using: Predicate())
->>>>>>> 2cebe14c
             .enableTracing(false)
     }
 
@@ -81,11 +72,6 @@
 
     func configureSDK(builder: Datadog.Configuration.Builder) {
         _ = builder
-<<<<<<< HEAD
-            .enableLogging(false)
-=======
-            .trackUIKitRUMViews(using: Predicate())
->>>>>>> 2cebe14c
             .enableTracing(false)
     }
 
@@ -114,11 +100,6 @@
 
     func configureSDK(builder: Datadog.Configuration.Builder) {
         _ = builder
-<<<<<<< HEAD
-            .enableLogging(false)
-=======
-            .trackUIKitRUMViews(using: Predicate())
->>>>>>> 2cebe14c
             .enableTracing(false)
     }
 
@@ -155,11 +136,6 @@
 
     func configureSDK(builder: Datadog.Configuration.Builder) {
         _ = builder
-<<<<<<< HEAD
-            .enableLogging(false)
-=======
-            .trackUIKitRUMViews(using: Predicate())
->>>>>>> 2cebe14c
             .enableTracing(false)
     }
 
@@ -196,12 +172,6 @@
 
     func configureSDK(builder: Datadog.Configuration.Builder) {
         _ = builder
-<<<<<<< HEAD
-            .enableLogging(false)
-=======
-            .trackUIKitRUMViews(using: Predicate())
-            .trackUIKitRUMActions()
->>>>>>> 2cebe14c
             .enableTracing(false)
     }
 
@@ -220,13 +190,6 @@
 
     func configureSDK(builder: Datadog.Configuration.Builder) {
         _ = builder
-<<<<<<< HEAD
-            .enableLogging(false)
-=======
-            .trackUIKitRUMViews()
-            .trackUIKitRUMActions()
-            .trackRUMLongTasks(threshold: 2.5)
->>>>>>> 2cebe14c
             .enableTracing(false)
     }
 
@@ -296,7 +259,6 @@
             return string.replacingOccurrences(of: "sensitive", with: "REDACTED")
         }
 
-<<<<<<< HEAD
         var config = RUM.Configuration(applicationID: "rum-application-id")
         config.customEndpoint = Environment.serverMockConfiguration()?.rumEndpoint
         config.viewEventMapper = { viewEvent in
@@ -304,17 +266,6 @@
             viewEvent.view.url = redacted(viewEvent.view.url)
             if let viewName = viewEvent.view.name {
                 viewEvent.view.name = redacted(viewName)
-=======
-        _ = builder
-            .enableTracing(false)
-            .setRUMViewEventMapper { viewEvent in
-                var viewEvent = viewEvent
-                viewEvent.view.url = redacted(viewEvent.view.url)
-                if let viewName = viewEvent.view.name {
-                    viewEvent.view.name = redacted(viewName)
-                }
-                return viewEvent
->>>>>>> 2cebe14c
             }
             return viewEvent
         }
@@ -390,20 +341,12 @@
         }
     }
 
-<<<<<<< HEAD
     func configureFeatures() {
         var config = RUM.Configuration(applicationID: "rum-application-id")
         config.customEndpoint = Environment.serverMockConfiguration()?.rumEndpoint
         config.uiKitViewsPredicate = Predicate()
         config.uiKitActionsPredicate = DefaultUIKitRUMUserActionsPredicate()
         RUM.enable(with: config)
-=======
-    func configureSDK(builder: Datadog.Configuration.Builder) {
-        _ = builder
-            .trackUIKitRUMViews(using: Predicate())
-            .trackUIKitRUMActions()
-            .enableTracing(false)
->>>>>>> 2cebe14c
     }
 }
 
