--- conflicted
+++ resolved
@@ -54,14 +54,11 @@
         Trace.enable()
 
         logger.info("It works")
-<<<<<<< HEAD
-        _ = DatadogTracer.shared().startSpan(operationName: "This too")
+
+        _ = Tracer.shared().startSpan(operationName: "this too")
         #if os(iOS)
         SessionReplay.enable(with: .init(replaySampleRate: 0))
         #endif
-=======
-        _ = Tracer.shared().startSpan(operationName: "this too")
->>>>>>> ff3f9642
 
         createInstrumentedAlamofireSession()
 
