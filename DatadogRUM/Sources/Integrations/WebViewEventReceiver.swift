--- conflicted
+++ resolved
@@ -11,11 +11,8 @@
 
 /// Receiver to consume a RUM event coming from Browser SDK.
 internal final class WebViewEventReceiver: FeatureMessageReceiver {
-<<<<<<< HEAD
-=======
     /// RUM feature scope.
     let featureScope: FeatureScope
->>>>>>> 3db3a984
     /// Subscriber that can process a `RUMKeepSessionAliveCommand`.
     let commandSubscriber: RUMCommandSubscriber
 
@@ -39,19 +36,7 @@
         self.featureScope = featureScope
         self.commandSubscriber = commandSubscriber
         self.dateProvider = dateProvider
-<<<<<<< HEAD
-    }
-
-    func receive(message: FeatureMessage, from core: DatadogCoreProtocol) -> Bool {
-        guard case let .webview(.rum(event)) = message else {
-            return false
-        }
-
-        write(event: event, to: core)
-        return true
-=======
         self.viewCache = viewCache
->>>>>>> 3db3a984
     }
 
     /// Writes a Browser RUM event to the core.
