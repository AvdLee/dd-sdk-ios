--- conflicted
+++ resolved
@@ -191,11 +191,7 @@
                 interactionToNextPaint: nil,
                 interactionToNextPaintTargetSelector: nil,
                 interactionToNextPaintTime: .mockRandom(),
-<<<<<<< HEAD
                 interactionToNextViewTime: .mockRandom(),
-=======
-                interactionToNextViewTime: nil,
->>>>>>> c61c67c7
                 isActive: viewIsActive,
                 isSlowRendered: .mockRandom(),
                 jsRefreshRate: nil,
@@ -208,11 +204,7 @@
                 memoryAverage: .mockRandom(),
                 memoryMax: .mockRandom(),
                 name: .mockRandom(),
-<<<<<<< HEAD
                 networkSettledTime: .mockRandom(),
-=======
-                networkSettledTime: nil,
->>>>>>> c61c67c7
                 referrer: .mockRandom(),
                 refreshRateAverage: .mockRandom(),
                 refreshRateMin: .mockRandom(),
