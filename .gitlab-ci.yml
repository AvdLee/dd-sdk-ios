--- conflicted
+++ resolved
@@ -211,7 +211,6 @@
     - make clean repo-setup ENV=ci
     - make spm-build-macos
 
-<<<<<<< HEAD
 Smoke Tests (watchOS):
   stage: smoke-test
   tags:
@@ -224,7 +223,7 @@
     - ./tools/runner-setup.sh --xcode "$XCODE" --watchOS --os "$OS" # temporary, waiting for AMI
     - make clean repo-setup ENV=ci
     - make spm-build-watchos
-=======
+
 # ┌──────────────┐
 # │ SDK release: │
 # └──────────────┘
@@ -308,5 +307,4 @@
     - ./tools/runner-setup.sh --xcode "$XCODE" --iOS --tvOS --os "17.4" # temporary, waiting for AMI
     - make env-check
     - make clean
-    - make release-publish-legacy-podspecs
->>>>>>> 2f9a7df8
+    - make release-publish-legacy-podspecs