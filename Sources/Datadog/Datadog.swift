/*
 * Unless explicitly stated otherwise all files in this repository are licensed under the Apache License Version 2.0.
 * This product includes software developed at Datadog (https://www.datadoghq.com/).
 * Copyright 2019-Present Datadog, Inc.
 */

import Foundation
import DatadogInternal
import DatadogLogs

/// Datadog SDK configuration object.
public class Datadog {
    /// Provides information about the app.
    public struct AppContext {
        internal let bundleType: BundleType
        internal let bundleIdentifier: String?
        /// Executable version (i.e. application version or app extension version)
        internal let bundleVersion: String?
        /// Executable name (i.e. application name or app extension name)
        internal let bundleName: String?
        /// Process info
        internal let processInfo: ProcessInfo

        public init(mainBundle: Bundle = Bundle.main, processInfo: ProcessInfo = ProcessInfo.processInfo) {
            let bundleVersion = mainBundle.object(forInfoDictionaryKey: "CFBundleVersion") as? String
            let bundleShortVersion = mainBundle.object(forInfoDictionaryKey: "CFBundleShortVersionString") as? String

            self.init(
                bundleType: mainBundle.bundlePath.hasSuffix(".appex") ? .iOSAppExtension : .iOSApp,
                bundleIdentifier: mainBundle.bundleIdentifier,
                bundleVersion: bundleShortVersion ?? bundleVersion,
                bundleName: mainBundle.object(forInfoDictionaryKey: "CFBundleExecutable") as? String,
                processInfo: processInfo
            )
        }

        internal init(
            bundleType: BundleType,
            bundleIdentifier: String?,
            bundleVersion: String?,
            bundleName: String?,
            processInfo: ProcessInfo
        ) {
            self.bundleType = bundleType
            self.bundleIdentifier = bundleIdentifier
            self.bundleVersion = bundleVersion
            self.bundleName = bundleName
            self.processInfo = processInfo
        }
    }

    /// Initializes the Datadog SDK.
    /// - Parameters:
    ///   - appContext: context passing information about the app.
    ///   - configuration: the SDK configuration obtained using `Datadog.Configuration.builderUsing(...)`.
    @available(*, deprecated, message: """
    This method is deprecated and uses the `TrackingConsent.granted` value as a default privacy consent.
    This means that the SDK will start recording and sending data immediately after initialisation without waiting for the user's consent to be given.

    Use `Datadog.initialize(appContext:trackingConsent:configuration:)` and set consent to `.granted` to preserve previous behaviour.
    """)
    public static func initialize(appContext: AppContext, configuration: Configuration) {
        initialize(
            appContext: appContext,
            trackingConsent: .granted,
            configuration: configuration
        )
    }

    /// Initializes the Datadog SDK.
    /// - Parameters:
    ///   - appContext: context passing information about the app.
    ///   - trackingConsent: the initial state of the Data Tracking Consent given by the user of the app.
    ///   - configuration: the SDK configuration obtained using `Datadog.Configuration.builderUsing(...)`.
    public static func initialize(
        appContext: AppContext,
        trackingConsent: TrackingConsent,
        configuration: Configuration
    ) {
        // TODO: RUMM-511 remove this warning
        #if targetEnvironment(macCatalyst)
        consolePrint("⚠️ Catalyst is not officially supported by Datadog SDK: some features may NOT be functional!")
        #endif

        do {
            try initializeOrThrow(
                initialTrackingConsent: trackingConsent,
                configuration: try FeaturesConfiguration(
                    configuration: configuration,
                    appContext: appContext
                )
            )

            // Now that RUM is potentially initialized, override the debugRUM value
            let debugRumOverride = appContext.processInfo.arguments.contains(LaunchArguments.DebugRUM)
            if debugRumOverride {
                consolePrint("⚠️ Overriding RUM debugging due to \(LaunchArguments.DebugRUM) launch argument")
                Datadog.debugRUM = true
            }
        } catch {
            consolePrint("\(error)")
        }
    }

    /// Verbosity level of Datadog SDK. Can be used for debugging purposes.
    /// If set, internal events occuring inside SDK will be printed to debugger console if their level is equal or greater than `verbosityLevel`.
    /// Default is `nil`.
    public static var verbosityLevel: CoreLoggerLevel? = nil

    /// Utility setting to inspect the active RUM View.
    /// If set, a debugging outline will be displayed on top of the application, describing the name of the active RUM View.
    /// May be used to debug issues with RUM instrumentation in your app.
    /// Default is `false`.
    public static var debugRUM = false {
        didSet {
            (Global.rum as? RUMMonitor)?.enableRUMDebugging(debugRUM)
        }
    }

    /// Returns `true` if the Datadog SDK is already initialized, `false` otherwise.
    public static var isInitialized: Bool {
        return defaultDatadogCore is DatadogCore
    }

    /// Sets current user information.
    /// Those will be added to logs, traces and RUM events automatically.
    /// - Parameters:
    ///   - id: User ID, if any
    ///   - name: Name representing the user, if any
    ///   - email: User's email, if any
    ///   - extraInfo: User's custom attributes, if any
    public static func setUserInfo(
        id: String? = nil,
        name: String? = nil,
        email: String? = nil,
        extraInfo: [AttributeKey: AttributeValue] = [:]
    ) {
        let core = defaultDatadogCore as? DatadogCore
        core?.setUserInfo(
            id: id,
            name: name,
            email: email,
            extraInfo: extraInfo
        )
    }

    /// Add custom attributes  to the current user information
    ///
    /// This extra info will be added to already existing extra info that is added
    /// to  logs traces and RUM events automatically.
    /// - Parameters:
    ///   - extraInfo: User's additionall custom attributes
    public static func addUserExtraInfo(
        _ extraInfo: [AttributeKey: AttributeValue?]
    ) {
        let core = defaultDatadogCore as? DatadogCore
        core?.addUserExtraInfo(extraInfo)
    }

    /// Sets the tracking consent regarding the data collection for the Datadog SDK.
    /// - Parameter trackingConsent: new consent value, which will be applied for all data collected from now on
    public static func set(trackingConsent: TrackingConsent) {
        let core = defaultDatadogCore as? DatadogCore
        core?.set(trackingConsent: trackingConsent)
    }

    /// Clears all data that has not already been sent to Datadog servers.
    public static func clearAllData() {
        let core = defaultDatadogCore as? DatadogCore
        core?.clearAllData()
    }

    // MARK: - Internal
    internal struct LaunchArguments {
        static let Debug = "DD_DEBUG"
        static let DebugRUM = "DD_DEBUG_RUM"
    }

    private static func initializeOrThrow(
        initialTrackingConsent: TrackingConsent,
        configuration: FeaturesConfiguration
    ) throws {
        if Datadog.isInitialized {
            throw ProgrammerError(description: "SDK is already initialized.")
        }

        let userInfoProvider = UserInfoProvider()
        let serverDateProvider = configuration.common.serverDateProvider ?? DatadogNTPDateProvider()
        let appStateListener = AppStateListener(dateProvider: configuration.common.dateProvider)

        // Set default `DatadogCore`:
        let core = DatadogCore(
            directory: try CoreDirectory(in: Directory.cache(), from: configuration.common),
            dateProvider: configuration.common.dateProvider,
            initialConsent: initialTrackingConsent,
            userInfoProvider: userInfoProvider,
            performance: configuration.common.performance,
            httpClient: HTTPClient(proxyConfiguration: configuration.common.proxyConfiguration),
            encryption: configuration.common.encryption,
            contextProvider: DatadogContextProvider(
                configuration: configuration.common,
                device: .init(),
                serverDateProvider: serverDateProvider
            ),
            applicationVersion: configuration.common.applicationVersion
        )

        // First, initialize features:
        var tracing: TracingFeature?
        var rum: RUMFeature?

        var urlSessionAutoInstrumentation: URLSessionAutoInstrumentation?
        var rumInstrumentation: RUMInstrumentation?

        var telemetry: RUMTelemetry?

        if let rumConfiguration = configuration.rum {
<<<<<<< HEAD
            telemetry = RUMTelemetry(
=======
            let rumTelemetry = RUMTelemetry(
>>>>>>> 0d273cf3
                in: core,
                dateProvider: rumConfiguration.dateProvider,
                configurationEventMapper: nil,
                delayedDispatcher: nil,
                sampler: rumConfiguration.telemetrySampler
            )

            if let configurationSampler = configuration.rum?.configurationTelemetrySampler {
                rumTelemetry.configurationExtraSampler = configurationSampler
            }

            DD.telemetry = rumTelemetry

            rum = try core.create(
                configuration: createRUMConfiguration(configuration: rumConfiguration),
                featureSpecificConfiguration: rumConfiguration
            )

            core.register(feature: rum)

            if let instrumentationConfiguration = rumConfiguration.instrumentation {
                rumInstrumentation = RUMInstrumentation(
                    configuration: instrumentationConfiguration,
                    dateProvider: rumConfiguration.dateProvider
                )

                core.register(feature: rumInstrumentation)
            }
        }

        if let loggingConfiguration = configuration.logging {
            try DatadogLogger.initialise(
                in: core,
                uploadURL: loggingConfiguration.uploadURL,
                applicationBundleIdentifier: loggingConfiguration.applicationBundleIdentifier,
                eventMapper: loggingConfiguration.logEventMapper,
                dateProvider: loggingConfiguration.dateProvider,
                sampler: loggingConfiguration.remoteLoggingSampler
            )
        }

        if let tracingConfiguration = configuration.tracing {
            tracing = try core.create(
                configuration: createTracingConfiguration(intake: tracingConfiguration.uploadURL),
                featureSpecificConfiguration: tracingConfiguration
            )

            core.register(feature: tracing)
        }

        if let urlSessionAutoInstrumentationConfiguration = configuration.urlSessionAutoInstrumentation {
            urlSessionAutoInstrumentation = URLSessionAutoInstrumentation(
                configuration: urlSessionAutoInstrumentationConfiguration,
                dateProvider: configuration.common.dateProvider,
                appStateListener: appStateListener
            )

            core.register(feature: urlSessionAutoInstrumentation)
        }

        core.v1.feature(RUMInstrumentation.self)?.enable()
        core.v1.feature(URLSessionAutoInstrumentation.self)?.enable()

        defaultDatadogCore = core

        // After everything is set up, if the Crash Reporting feature was enabled,
        // register crash reporter and send crash report if available:
        if
            let configuration = configuration.crashReporting,
            let reporter = CrashReporter(core: core, configuration: configuration)
        {
            try core.register(feature: reporter)
            reporter.sendCrashReportIfFound()
        }

        deleteV1Folders(in: core)

        DD.logger = InternalLogger(
            dateProvider: SystemDateProvider(),
            timeZone: .current,
            printFunction: consolePrint,
            verbosityLevel: { Datadog.verbosityLevel }
        )

        telemetry?.configuration(configuration: configuration)
        DD.telemetry = telemetry ?? NOPTelemetry()
    }

    public init() {
    }

    private static func deleteV1Folders(in core: DatadogCore) {
        let deprecated = ["com.datadoghq.logs", "com.datadoghq.traces", "com.datadoghq.rum"].compactMap {
            try? Directory.cache().subdirectory(path: $0) // ignore errors - deprecated paths likely do not exist
        }

        core.readWriteQueue.async {
            // ignore errors
            deprecated.forEach { try? FileManager.default.removeItem(at: $0.url) }
        }
    }

    /// Flushes all authorised data for each feature, tears down and deinitializes the SDK.
    /// - It flushes all data authorised for each feature by performing its arbitrary upload (without retrying).
    /// - It completes all pending asynchronous work in each feature.
    ///
    /// This is highly experimental API and only supported in tests.
#if DD_SDK_COMPILED_FOR_TESTING
    public static func flushAndDeinitialize() {
        internalFlushAndDeinitialize()
    }
#endif

    internal static func internalFlushAndDeinitialize() {
        assert(Datadog.isInitialized, "SDK must be first initialized.")

        // Flush and tear down SDK core:
        (defaultDatadogCore as? DatadogCore)?.flushAndTearDown()

        // Reset Globals:
        Global.sharedTracer = DDNoopGlobals.tracer
        Global.rum = DDNoopRUMMonitor()
        DD.telemetry = NOPTelemetry()

        // Deinitialize `Datadog`:
        defaultDatadogCore = NOPDatadogCore()
    }
}

/// Convenience typealias.
internal typealias AppContext = Datadog.AppContext<|MERGE_RESOLUTION|>--- conflicted
+++ resolved
@@ -215,11 +215,7 @@
         var telemetry: RUMTelemetry?
 
         if let rumConfiguration = configuration.rum {
-<<<<<<< HEAD
             telemetry = RUMTelemetry(
-=======
-            let rumTelemetry = RUMTelemetry(
->>>>>>> 0d273cf3
                 in: core,
                 dateProvider: rumConfiguration.dateProvider,
                 configurationEventMapper: nil,
@@ -228,10 +224,8 @@
             )
 
             if let configurationSampler = configuration.rum?.configurationTelemetrySampler {
-                rumTelemetry.configurationExtraSampler = configurationSampler
+                telemetry.configurationExtraSampler = configurationSampler
             }
-
-            DD.telemetry = rumTelemetry
 
             rum = try core.create(
                 configuration: createRUMConfiguration(configuration: rumConfiguration),
