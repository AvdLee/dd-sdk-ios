--- conflicted
+++ resolved
@@ -103,30 +103,6 @@
         )
 
         if let viewScope = resumingViewScope {
-<<<<<<< HEAD
-            viewScopes.append(
-                RUMViewScope(
-                    isInitialView: false,
-                    parent: self,
-                    dependencies: dependencies,
-                    identity: viewScope.identity,
-                    path: viewScope.viewPath,
-                    name: viewScope.viewName,
-                    attributes: viewScope.attributes,
-                    customTimings: [:],
-                    startTime: startTime,
-                    serverTimeOffset: viewScope.serverTimeOffset
-                )
-            )
-        }
-
-        // Update `CrashContext` with recent RUM session state:
-        dependencies.core?.send(message: .baggage(key: RUMBaggageKeys.sessionState, value: state))
-
-        // Notify Synthetics if needed
-        if dependencies.syntheticsTest != nil && self.sessionUUID != .nullUUID {
-            print("_dd.session.id=" + self.sessionUUID.toRUMDataFormat)
-=======
             startView(
                 isInitialView: false,
                 dependencies: dependencies,
@@ -147,7 +123,6 @@
         // Notify Synthetics if needed
         if dependencies.syntheticsTest != nil && sessionUUID != .nullUUID {
             print("_dd.session.id=" + sessionUUID.toRUMDataFormat)
->>>>>>> 3db3a984
         }
     }
 
@@ -168,11 +143,7 @@
         )
 
         // Transfer active Views by creating new `RUMViewScopes` for their identity objects:
-<<<<<<< HEAD
-        self.viewScopes = expiredSession.viewScopes.compactMap { expiredView in
-=======
         self.viewScopes = expiredSession.viewScopes.map { expiredView in
->>>>>>> 3db3a984
             return RUMViewScope(
                 isInitialView: false,
                 parent: self,
@@ -365,21 +336,6 @@
 
     private func startBackgroundView(on command: RUMCommand, context: DatadogContext) {
         let isStartingInitialView = isInitialSession && !state.hasTrackedAnyView
-<<<<<<< HEAD
-        viewScopes.append(
-            RUMViewScope(
-                isInitialView: isStartingInitialView,
-                parent: self,
-                dependencies: dependencies,
-                identity: ViewIdentifier(RUMOffViewEventsHandlingRule.Constants.backgroundViewURL),
-                path: RUMOffViewEventsHandlingRule.Constants.backgroundViewURL,
-                name: RUMOffViewEventsHandlingRule.Constants.backgroundViewName,
-                attributes: command.attributes,
-                customTimings: [:],
-                startTime: command.time,
-                serverTimeOffset: context.serverTimeOffset
-            )
-=======
 
         startView(
             isInitialView: isStartingInitialView,
@@ -392,7 +348,6 @@
             startTime: command.time,
             serverTimeOffset: context.serverTimeOffset,
             hasReplay: context.hasReplay
->>>>>>> 3db3a984
         )
     }
 
