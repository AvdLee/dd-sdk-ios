/*
 * Unless explicitly stated otherwise all files in this repository are licensed under the Apache License Version 2.0.
 * This product includes software developed at Datadog (https://www.datadoghq.com/).
 * Copyright 2019-Present Datadog, Inc.
 */

import XCTest
import TestUtilities
@testable import DatadogInternal
@testable import DatadogRUM

class RUMTests: XCTestCase {
    private var core: FeatureRegistrationCoreMock! // swiftlint:disable:this implicitly_unwrapped_optional
    private var config: RUM.Configuration! // swiftlint:disable:this implicitly_unwrapped_optional

    override func setUpWithError() throws {
        core = FeatureRegistrationCoreMock()
        config = RUM.Configuration(applicationID: .mockAny())
    }

    override func tearDown() {
        core = nil
        config = nil
        XCTAssertEqual(FeatureRegistrationCoreMock.referenceCount, 0)
        XCTAssertEqual(PassthroughCoreMock.referenceCount, 0)
    }

    func testWhenNotEnabled_thenRUMMonitorIsNotAvailable() {
        // When
        XCTAssertNil(core.get(feature: RUMFeature.self))

        // Then
        XCTAssertTrue(RUMMonitor.shared(in: core) is NOPMonitor)
    }

    func testWhenNotEnabled_thenRumIsEnabledIsFalse() {
        // When
        XCTAssertNil(core.get(feature: RUMFeature.self))

        // Then
        XCTAssertFalse(RUM._internal.isEnabled(in: core))
    }

    func testWhenEnabledInNOPCore_itPrintsError() {
        let printFunction = PrintFunctionMock()
        consolePrint = printFunction.print
        defer { consolePrint = { message, _ in print(message) } }

        // When
        RUM.enable(with: config, in: NOPDatadogCore())

        // Then
        XCTAssertEqual(
            printFunction.printedMessage,
            "🔥 Datadog SDK usage error: Datadog SDK must be initialized before calling `RUM.enable(with:)`."
        )
    }

    func testWhenEnabled_thenRUMMonitorIsAvailable() {
        // When
        RUM.enable(with: config, in: core)
        XCTAssertNotNil(core.get(feature: RUMFeature.self))

        // Then
        XCTAssertTrue(RUMMonitor.shared(in: core) is Monitor)
    }

    func testWhenEnabled_thenRumIsEnabledIsTrue() {
        // When
        RUM.enable(with: config, in: core)
        XCTAssertNotNil(core.get(feature: RUMFeature.self))

        // Then
        XCTAssertTrue(RUM._internal.isEnabled(in: core))
    }

    // MARK: - Configuration Tests

    func testWhenEnabledWithDefaultConfiguration() throws {
        // Given
        let applicationID: String = .mockRandom()
        config = RUM.Configuration(applicationID: applicationID)

        // When
        RUM.enable(with: config, in: core)

        // Then
        let rum = try XCTUnwrap(core.get(feature: RUMFeature.self))
        let monitor = try XCTUnwrap(RUMMonitor.shared(in: core) as? Monitor)
        let telemetryReceiver = (rum.messageReceiver as! CombinedFeatureMessageReceiver).receivers.firstElement(of: TelemetryReceiver.self)
        let crashReportReceiver = (rum.messageReceiver as! CombinedFeatureMessageReceiver).receivers.firstElement(of: CrashReportReceiver.self)
        XCTAssertEqual(monitor.scopes.dependencies.rumApplicationID, applicationID)
        XCTAssertEqual(monitor.scopes.dependencies.sessionSampler.samplingRate, 100)
        XCTAssertEqual(telemetryReceiver?.configurationExtraSampler.samplingRate, 20)
        XCTAssertEqual(telemetryReceiver?.metricsExtraSampler.samplingRate, 15)
        XCTAssertEqual(crashReportReceiver?.sessionSampler.samplingRate, 100)
    }

    func testWhenEnabledWithAllInstrumentations() throws {
        // Given
        config.uiKitViewsPredicate = UIKitRUMViewsPredicateMock()
        config.uiKitActionsPredicate = UIKitRUMActionsPredicateMock()
        config.longTaskThreshold = 0.5
        config.appHangThreshold = 2

        // When
        RUM.enable(with: config, in: core)

        // Then
        let rum = try XCTUnwrap(core.get(feature: RUMFeature.self))
        let monitor = try XCTUnwrap(RUMMonitor.shared(in: core) as? Monitor)
        XCTAssertIdentical(monitor, rum.instrumentation.viewsHandler.subscriber)
        XCTAssertIdentical(monitor, (rum.instrumentation.actionsHandler as? UIKitRUMUserActionsHandler)?.subscriber)
        XCTAssertIdentical(monitor, rum.instrumentation.longTasks?.subscriber)
<<<<<<< HEAD
        XCTAssertIdentical(monitor, rum.instrumentation.appHangs?.subscriber)
=======
        XCTAssertIdentical(monitor, rum.instrumentation.appHangs?.nonFatalHangsHandler.subscriber)
>>>>>>> 3db3a984
    }

    func testWhenEnabledWithNoInstrumentations() throws {
        // Given
        config.uiKitViewsPredicate = nil
        config.uiKitActionsPredicate = nil
        config.longTaskThreshold = nil
        config.appHangThreshold = nil

        // When
        RUM.enable(with: config, in: core)

        // Then
        let rum = try XCTUnwrap(core.get(feature: RUMFeature.self))
        let monitor = try XCTUnwrap(RUMMonitor.shared(in: core) as? Monitor)
        XCTAssertIdentical(
            monitor,
            rum.instrumentation.viewsHandler.subscriber,
            "It must always subscribe RUM monitor to `RUMViewsHandler` as it is required for manual SwiftUI instrumentation"
        )
        XCTAssertNil(rum.instrumentation.actionsHandler)
        XCTAssertNil(rum.instrumentation.longTasks)
        XCTAssertNil(rum.instrumentation.appHangs)
    }

    func testWhenEnabledWithInvalidLongTasksThreshold() throws {
        let dd = DD.mockWith(logger: CoreLoggerMock())
        defer { dd.reset() }

        // Given
        config.longTaskThreshold = -5

        // When
        RUM.enable(with: config, in: core)

        // Then
        XCTAssertEqual(dd.logger.errorLog?.message, "`RUM.Configuration.longTaskThreshold` cannot be less than 0s. Long Tasks monitoring will be disabled.")
    }

    func testWhenEnabledWithInvalidAppHangThreshold() throws {
        let dd = DD.mockWith(logger: CoreLoggerMock())
        defer { dd.reset() }

        // Given
        config.appHangThreshold = .mockRandom(min: -10, max: 0.0999)

        // When
        RUM.enable(with: config, in: core)

        // Then
        XCTAssertEqual(dd.logger.warnLog?.message, "`RUM.Configuration.appHangThreshold` cannot be less than 0.1s. A value of 0.1s will be used.")
    }

    func testWhenEnabledWithURLSessionTracking() throws {
        // Given
        config.urlSessionTracking = .init()

        // When
        RUM.enable(with: config, in: core)

        // Then
        let monitor = try XCTUnwrap(RUMMonitor.shared(in: core) as? Monitor)
        let networkInstrumentation = try XCTUnwrap(
            core.get(feature: NetworkInstrumentationFeature.self),
            "It should enable `NetworkInstrumentationFeature`"
        )
        let rumResourcesHandler = try XCTUnwrap(
            networkInstrumentation.handlers.firstElement(of: URLSessionRUMResourcesHandler.self),
            "It should register `URLSessionRUMResourcesHandler` to `NetworkInstrumentationFeature`"
        )
        XCTAssertIdentical(
            monitor,
            rumResourcesHandler.subscriber,
            "It must subscribe `RUMMonitor` to `URLSessionRUMResourcesHandler`"
        )
    }

    func testWhenEnabledWithNoURLSessionTracking() {
        // Given
        config.urlSessionTracking = nil

        // When
        RUM.enable(with: config, in: core)

        // Then
        XCTAssertTrue(RUMMonitor.shared(in: core) is Monitor)
        XCTAssertNil(
            core.get(feature: NetworkInstrumentationFeature.self),
            "It should not enable `NetworkInstrumentationFeature`"
        )
    }

    func testWhenEnabledWithVitalsUpdateFrequency() throws {
        // Given
        config.vitalsUpdateFrequency = [.frequent, .average, .rare].randomElement()!

        // When
        RUM.enable(with: config, in: core)

        // Then
        let monitor = try XCTUnwrap(RUMMonitor.shared(in: core) as? Monitor)
        XCTAssertNotNil(monitor.scopes.dependencies.vitalsReaders)
    }

    func testWhenEnabledWithNoVitalsUpdateFrequency() throws {
        // Given
        config.vitalsUpdateFrequency = nil

        // When
        RUM.enable(with: config, in: core)

        // Then
        let monitor = try XCTUnwrap(RUMMonitor.shared(in: core) as? Monitor)
        XCTAssertNil(monitor.scopes.dependencies.vitalsReaders)
    }

    func testWhenEnabledWithEventMappers() throws {
        // Given
        config.viewEventMapper = { $0 }
        config.resourceEventMapper = { $0 }
        config.actionEventMapper = { $0 }
        config.errorEventMapper = { $0 }
        config.longTaskEventMapper = { $0 }

        // When
        RUM.enable(with: config, in: core)

        // Then
        let monitor = try XCTUnwrap(RUMMonitor.shared(in: core) as? Monitor)
        let eventsMapper = monitor.scopes.dependencies.eventBuilder.eventsMapper
        XCTAssertNotNil(eventsMapper.viewEventMapper)
        XCTAssertNotNil(eventsMapper.resourceEventMapper)
        XCTAssertNotNil(eventsMapper.actionEventMapper)
        XCTAssertNotNil(eventsMapper.errorEventMapper)
        XCTAssertNotNil(eventsMapper.longTaskEventMapper)
    }

    func testWhenEnabledWithNoEventMappers() throws {
        // Given
        config.viewEventMapper = nil
        config.resourceEventMapper = nil
        config.actionEventMapper = nil
        config.errorEventMapper = nil
        config.longTaskEventMapper = nil

        // When
        RUM.enable(with: config, in: core)

        // Then
        let monitor = try XCTUnwrap(RUMMonitor.shared(in: core) as? Monitor)
        let eventsMapper = monitor.scopes.dependencies.eventBuilder.eventsMapper
        XCTAssertNil(eventsMapper.viewEventMapper)
        XCTAssertNil(eventsMapper.resourceEventMapper)
        XCTAssertNil(eventsMapper.actionEventMapper)
        XCTAssertNil(eventsMapper.errorEventMapper)
        XCTAssertNil(eventsMapper.longTaskEventMapper)
    }

    func testWhenEnabledWithSessionStartListener() throws {
        // Given
        config.onSessionStart = { _, _ in }

        // When
        RUM.enable(with: config, in: core)

        // Then
        let monitor = try XCTUnwrap(RUMMonitor.shared(in: core) as? Monitor)
        XCTAssertNotNil(monitor.scopes.dependencies.onSessionStart)
    }

    func testWhenEnabledWithNoSessionStartListener() throws {
        // Given
        config.onSessionStart = nil

        // When
        RUM.enable(with: config, in: core)

        // Then
        let monitor = try XCTUnwrap(RUMMonitor.shared(in: core) as? Monitor)
        XCTAssertNil(monitor.scopes.dependencies.onSessionStart)
    }

    func testWhenEnabledWithCustomEndpoint() throws {
        // Given
        let randomURL: URL = .mockRandom()
        config.customEndpoint = randomURL

        // When
        RUM.enable(with: config, in: core)

        // Then
        let rum = try XCTUnwrap(core.get(feature: RUMFeature.self))
        XCTAssertEqual((rum.requestBuilder as? RequestBuilder)?.customIntakeURL, randomURL)
    }

    func testWhenEnabledWithNoCustomEndpoint() throws {
        // Given
        config.customEndpoint = nil

        // When
        RUM.enable(with: config, in: core)

        // Then
        let rum = try XCTUnwrap(core.get(feature: RUMFeature.self))
        XCTAssertNil((rum.requestBuilder as? RequestBuilder)?.customIntakeURL)
    }

    func testWhenEnabledWithDebugSDKArgument() throws {
        // Given
        config.sessionSampleRate = .mockRandom(min: 0, max: 100)
        config.debugSDK = true

        // When
        RUM.enable(with: config, in: core)

        // Then
        let rum = try XCTUnwrap(core.get(feature: RUMFeature.self))
        let monitor = try XCTUnwrap(RUMMonitor.shared(in: core) as? Monitor)
        let crashReceiver = (rum.messageReceiver as! CombinedFeatureMessageReceiver).receivers.firstElement(of: CrashReportReceiver.self)
        XCTAssertEqual(monitor.scopes.dependencies.sessionSampler.samplingRate, 100)
        XCTAssertEqual(crashReceiver?.sessionSampler.samplingRate, 100)
    }

    func testWhenEnabledWithNoDebugSDKArgument() throws {
        // Given
        let random: Float = .mockRandom(min: 0, max: 100)
        config.sessionSampleRate = random
        config.debugSDK = false

        // When
        RUM.enable(with: config, in: core)

        // Then
        let rum = try XCTUnwrap(core.get(feature: RUMFeature.self))
        let monitor = try XCTUnwrap(RUMMonitor.shared(in: core) as? Monitor)
        let crashReceiver = (rum.messageReceiver as! CombinedFeatureMessageReceiver).receivers.firstElement(of: CrashReportReceiver.self)
        XCTAssertEqual(monitor.scopes.dependencies.sessionSampler.samplingRate, random)
        XCTAssertEqual(crashReceiver?.sessionSampler.samplingRate, random)
    }

    func testWhenEnabledWithDebugViewsArgument() {
        // Given
        config.debugViews = true

        // When
        RUM.enable(with: config, in: core)

        // Then
        XCTAssertTrue(RUMMonitor.shared(in: core).debug)
    }

    func testWhenEnabledWithNoDebugViewsArgument() {
        // Given
        config.debugViews = false

        // When
        RUM.enable(with: config, in: core)

        // Then
        XCTAssertFalse(RUMMonitor.shared(in: core).debug)
    }

    func testWhenEnabledWithOverwritingConfigurationTelemetrySampleRate() throws {
        // Given
        config._internal_mutation { $0.configurationTelemetrySampleRate = 42 }

        // When
        RUM.enable(with: config, in: core)

        // Then
        let rum = try XCTUnwrap(core.get(feature: RUMFeature.self))
        let telemetryReceiver = (rum.messageReceiver as! CombinedFeatureMessageReceiver).receivers.firstElement(of: TelemetryReceiver.self)
        XCTAssertEqual(telemetryReceiver?.configurationExtraSampler.samplingRate, 42)
    }

    func testWhenEnabledWithNoOverwritingConfigurationTelemetrySampleRate() throws {
        // When
        RUM.enable(with: config, in: core)

        // Then
        let rum = try XCTUnwrap(core.get(feature: RUMFeature.self))
        let telemetryReceiver = (rum.messageReceiver as! CombinedFeatureMessageReceiver).receivers.firstElement(of: TelemetryReceiver.self)
        XCTAssertEqual(telemetryReceiver?.configurationExtraSampler.samplingRate, 20)
    }

    // MARK: - Behaviour Tests

    func testWhenEnabled_itSetsRUMContextInCore() throws {
        let core = PassthroughCoreMock()
        let applicationID: String = .mockRandom()
        let sessionID: RUMUUID = .mockRandom()

        // When
        config = RUM.Configuration(applicationID: applicationID)
        config.uuidGenerator = RUMUUIDGeneratorMock(uuid: sessionID)
        config.sessionSampleRate = 100
        RUM.enable(with: config, in: core)

        // Then
        let context: RUMCoreContext? = try core.context.baggages["rum"]?.decode()
        XCTAssertNotNil(context)
        XCTAssertEqual(context?.applicationID, applicationID)
        XCTAssertEqual(context?.sessionID, sessionID.toRUMDataFormat)
        XCTAssertNotNil(context?.viewID)
        XCTAssertNil(context?.userActionID)
    }

    func testWhenEnabled_itNotifiesInitialSessionID() {
        let core = PassthroughCoreMock()

        // Given
        let expectation = self.expectation(description: "notify initial session")
        config.onSessionStart = { sessionID, isDiscarded in
            // Then
            XCTAssertTrue(sessionID.matches(regex: .uuidRegex))
            expectation.fulfill()
        }

        // When
        RUM.enable(with: config, in: core)

        waitForExpectations(timeout: 2.5)
    }

<<<<<<< HEAD
    // MARK: RUM+Internal tests
=======
    // MARK: - RUM+Internal tests

>>>>>>> 3db3a984
    func testWhenPassedNOPCore_lateEnableUrlSessionTrackingThrows() {
        // Given
        let core = NOPDatadogCore()
        let config = RUM.Configuration.URLSessionTracking()

        // When + Then
        XCTAssertThrowsError(try RUM._internal.enableURLSessionTracking(with: config, in: core))
    }

    func testWhenRumNotEnabled_lateEnableUrlSessionTrackingThrows() {
        // Given
        let core = PassthroughCoreMock()
        let config = RUM.Configuration.URLSessionTracking()

        // When + Then
        XCTAssertThrowsError(try RUM._internal.enableURLSessionTracking(with: config, in: core))
    }

    func testLateEnableUrlSessionTracking() throws {
        // Given
        let core = FeatureRegistrationCoreMock()
        let debugSDK: Bool = .mockRandom()
        var rumConfig = RUM.Configuration(applicationID: .mockAny())
        rumConfig.debugSDK = debugSDK
        RUM.enable(with: rumConfig, in: core)
        let hosts: Set<String> = ["datadoghq.com", "example.com", "localhost"]
        let sampleRate: Float = .mockRandom(min: 0.0, max: 1.0)
        let hostsTracing: RUM.Configuration.URLSessionTracking.FirstPartyHostsTracing = .trace(hosts: hosts, sampleRate: sampleRate)

        let config = RUM.Configuration.URLSessionTracking(
            firstPartyHostsTracing: hostsTracing
        )

        // When
        try RUM._internal.enableURLSessionTracking(with: config, in: core)

        // Then
        let feature = try XCTUnwrap(core.get(feature: NetworkInstrumentationFeature.self))
        let urlSessionHandler = try XCTUnwrap(feature.handlers.first as? URLSessionRUMResourcesHandler)
        XCTAssertEqual(urlSessionHandler.distributedTracing?.firstPartyHosts.hosts, hosts)
        XCTAssertEqual(urlSessionHandler.distributedTracing?.sampler.samplingRate, debugSDK ? 100.0 : sampleRate)
    }
}<|MERGE_RESOLUTION|>--- conflicted
+++ resolved
@@ -112,11 +112,7 @@
         XCTAssertIdentical(monitor, rum.instrumentation.viewsHandler.subscriber)
         XCTAssertIdentical(monitor, (rum.instrumentation.actionsHandler as? UIKitRUMUserActionsHandler)?.subscriber)
         XCTAssertIdentical(monitor, rum.instrumentation.longTasks?.subscriber)
-<<<<<<< HEAD
-        XCTAssertIdentical(monitor, rum.instrumentation.appHangs?.subscriber)
-=======
         XCTAssertIdentical(monitor, rum.instrumentation.appHangs?.nonFatalHangsHandler.subscriber)
->>>>>>> 3db3a984
     }
 
     func testWhenEnabledWithNoInstrumentations() throws {
@@ -441,12 +437,8 @@
         waitForExpectations(timeout: 2.5)
     }
 
-<<<<<<< HEAD
-    // MARK: RUM+Internal tests
-=======
     // MARK: - RUM+Internal tests
 
->>>>>>> 3db3a984
     func testWhenPassedNOPCore_lateEnableUrlSessionTrackingThrows() {
         // Given
         let core = NOPDatadogCore()
