/*
 * Unless explicitly stated otherwise all files in this repository are licensed under the Apache License Version 2.0.
 * This product includes software developed at Datadog (https://www.datadoghq.com/).
 * Copyright 2019-2020 Datadog, Inc.
 */

import Foundation

/// Lists different types of data directories used by the feature.
internal struct FeatureDirectories {
    /// Data directory for storing unauthorized data collected without knowing the tracking consent value.
    /// Due to the consent change, data in this directory may be either moved to `authorized` folder or entirely deleted.
    let unauthorized: Directory
    /// Data directory for storing authorized data collected when tracking consent is granted.
    /// Consent change does not impact data already stored in this folder.
    /// Data in this folder gets uploaded to the server.
    let authorized: Directory
}

/// Container with dependencies common to all features (Logging, Tracing and RUM).
internal struct FeaturesCommonDependencies {
    let consentProvider: ConsentProvider
    let performance: PerformancePreset
    let httpClient: HTTPClient
    let mobileDevice: MobileDevice
    let dateProvider: DateProvider
    let dateCorrector: DateCorrectorType
    let userInfoProvider: UserInfoProvider
    let networkConnectionInfoProvider: NetworkConnectionInfoProviderType
    let carrierInfoProvider: CarrierInfoProviderType
    let launchTimeProvider: LaunchTimeProviderType
}

internal struct FeatureStorage {
    /// Writes data to files. This `Writer` takes current value of the `TrackingConsent` into consideration
    /// to decided if the data should be written to authorized or unauthorized folder.
    let writer: Writer
    /// Reads data from files in authorized folder.
    let reader: Reader

    /// An arbitrary `Writer` which always writes data to authorized folder.
    /// Should be only used by components which implement their own consideration of the `TrackingConsent` value
    /// associated with data written.
    let arbitraryAuthorizedWriter: Writer

    init(
        featureName: String,
        dataFormat: DataFormat,
        directories: FeatureDirectories,
        commonDependencies: FeaturesCommonDependencies
    ) {
        let readWriteQueue = DispatchQueue(
            label: "com.datadoghq.ios-sdk-\(featureName)-read-write",
            target: .global(qos: .utility)
        )
        let authorizedFilesOrchestrator = FilesOrchestrator(
            directory: directories.authorized,
            performance: commonDependencies.performance,
            dateProvider: commonDependencies.dateProvider
        )
        let unauthorizedFilesOrchestrator = FilesOrchestrator(
            directory: directories.unauthorized,
            performance: commonDependencies.performance,
            dateProvider: commonDependencies.dateProvider
        )

        let unauthorizedFileWriter = FileWriter(
            dataFormat: dataFormat,
            orchestrator: unauthorizedFilesOrchestrator
        )

        let authorizedFileWriter = FileWriter(
            dataFormat: dataFormat,
            orchestrator: authorizedFilesOrchestrator
        )

        let consentAwareDataWriter = ConsentAwareDataWriter(
            consentProvider: commonDependencies.consentProvider,
            readWriteQueue: readWriteQueue,
            dataProcessorFactory: DataProcessorFactory(
<<<<<<< HEAD
                unauthorizedFileWriter: unauthorizedFileWriter,
                authorizedFileWriter: authorizedFileWriter,
                eventMapper: eventMapper
=======
                unauthorizedFileWriter: FileWriter(
                    dataFormat: dataFormat,
                    orchestrator: unauthorizedFilesOrchestrator
                ),
                authorizedFileWriter: FileWriter(
                    dataFormat: dataFormat,
                    orchestrator: authorizedFilesOrchestrator
                )
>>>>>>> 4ca9ffdd
            ),
            dataMigratorFactory: DataMigratorFactory(
                directories: directories
            )
        )

        let arbitraryDataWriter = ArbitraryDataWriter(
            readWriteQueue: readWriteQueue,
            dataProcessor: DataProcessor(
                fileWriter: authorizedFileWriter,
                eventMapper: eventMapper
            )
        )

        let authorisedDataReader = DataReader(
            readWriteQueue: readWriteQueue,
            fileReader: FileReader(dataFormat: dataFormat, orchestrator: authorizedFilesOrchestrator)
        )

        self.init(
            writer: consentAwareDataWriter,
            reader: authorisedDataReader,
            arbitraryAuthorizedWriter: arbitraryDataWriter
        )
    }

    init(writer: Writer, reader: Reader, arbitraryAuthorizedWriter: Writer) {
        self.writer = writer
        self.reader = reader
        self.arbitraryAuthorizedWriter = arbitraryAuthorizedWriter
    }
}

internal struct FeatureUpload {
    /// Uploads data to server.
    let uploader: DataUploadWorkerType

    init(
        featureName: String,
        storage: FeatureStorage,
        uploadHTTPHeaders: HTTPHeaders,
        uploadURLProvider: UploadURLProvider,
        commonDependencies: FeaturesCommonDependencies
    ) {
        let uploadQueue = DispatchQueue(
            label: "com.datadoghq.ios-sdk-\(featureName)-upload",
            target: .global(qos: .utility)
        )

        let uploadConditions = DataUploadConditions(
            batteryStatus: BatteryStatusProvider(mobileDevice: commonDependencies.mobileDevice),
            networkConnectionInfo: commonDependencies.networkConnectionInfoProvider
        )

        let dataUploader = DataUploader(
            urlProvider: uploadURLProvider,
            httpClient: commonDependencies.httpClient,
            httpHeaders: uploadHTTPHeaders
        )

        self.init(
            uploader: DataUploadWorker(
                queue: uploadQueue,
                fileReader: storage.reader,
                dataUploader: dataUploader,
                uploadConditions: uploadConditions,
                delay: DataUploadDelay(performance: commonDependencies.performance),
                featureName: featureName
            )
        )
    }

    init(uploader: DataUploadWorkerType) {
        self.uploader = uploader
    }
}<|MERGE_RESOLUTION|>--- conflicted
+++ resolved
@@ -78,20 +78,8 @@
             consentProvider: commonDependencies.consentProvider,
             readWriteQueue: readWriteQueue,
             dataProcessorFactory: DataProcessorFactory(
-<<<<<<< HEAD
                 unauthorizedFileWriter: unauthorizedFileWriter,
-                authorizedFileWriter: authorizedFileWriter,
-                eventMapper: eventMapper
-=======
-                unauthorizedFileWriter: FileWriter(
-                    dataFormat: dataFormat,
-                    orchestrator: unauthorizedFilesOrchestrator
-                ),
-                authorizedFileWriter: FileWriter(
-                    dataFormat: dataFormat,
-                    orchestrator: authorizedFilesOrchestrator
-                )
->>>>>>> 4ca9ffdd
+                authorizedFileWriter: authorizedFileWriter
             ),
             dataMigratorFactory: DataMigratorFactory(
                 directories: directories
@@ -101,8 +89,7 @@
         let arbitraryDataWriter = ArbitraryDataWriter(
             readWriteQueue: readWriteQueue,
             dataProcessor: DataProcessor(
-                fileWriter: authorizedFileWriter,
-                eventMapper: eventMapper
+                fileWriter: authorizedFileWriter
             )
         )
 
