--- conflicted
+++ resolved
@@ -24,24 +24,12 @@
 final class WebViewTrackingScenario: TestScenario {
     static var storyboardName: String = "WebViewTrackingScenario"
 
-    func configureSDK(builder: Datadog.Configuration.Builder) {
-        _ = builder
-<<<<<<< HEAD
-            .enableLogging(true)
-    }
-
     func configureFeatures() {
         var config = RUM.Configuration(applicationID: "rum-application-id")
         config.customEndpoint = Environment.serverMockConfiguration()?.rumEndpoint
         config.uiKitViewsPredicate = WebViewTrackingScenarioPredicate()
         RUM.enable(with: config)
-=======
-            .trackUIKitRUMViews(using: WebViewTrackingScenarioPredicate())
-            .enableRUM(true)
->>>>>>> 2cebe14c
-    }
 
-    func configureFeatures() {
         Logs.enable(
             with: Logs.Configuration(
                 customEndpoint: Environment.serverMockConfiguration()?.logsEndpoint
