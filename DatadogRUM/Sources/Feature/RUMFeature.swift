/*
 * Unless explicitly stated otherwise all files in this repository are licensed under the Apache License Version 2.0.
 * This product includes software developed at Datadog (https://www.datadoghq.com/).
 * Copyright 2019-2020 Datadog, Inc.
 */

import Foundation
import DatadogInternal

internal final class RUMFeature: DatadogRemoteFeature {
    static let name = "rum"

    let requestBuilder: FeatureRequestBuilder

    let messageReceiver: FeatureMessageReceiver

    let monitor: Monitor

    let instrumentation: RUMInstrumentation

    let configuration: RUM.Configuration

    init(
        in core: DatadogCoreProtocol,
        configuration: RUM.Configuration
    ) throws {
        self.configuration = configuration
        let eventsMapper = RUMEventsMapper(
            viewEventMapper: configuration.viewEventMapper,
            errorEventMapper: configuration.errorEventMapper,
            resourceEventMapper: configuration.resourceEventMapper,
            actionEventMapper: configuration.actionEventMapper,
            longTaskEventMapper: configuration.longTaskEventMapper,
            telemetry: core.telemetry
        )

        let featureScope = core.scope(for: RUMFeature.self)
        let dependencies = RUMScopeDependencies(
            featureScope: featureScope,
            rumApplicationID: configuration.applicationID,
            sessionSampler: Sampler(samplingRate: configuration.debugSDK ? 100 : configuration.sessionSampleRate),
            trackBackgroundEvents: configuration.trackBackgroundEvents,
            trackFrustrations: configuration.trackFrustrations,
            firstPartyHosts: {
                switch configuration.urlSessionTracking?.firstPartyHostsTracing {
                case let .trace(hosts, _):
                    return FirstPartyHosts(hosts)
                case let .traceWithHeaders(hostsWithHeaders, _):
                    return FirstPartyHosts(hostsWithHeaders)
                case .none:
                    return nil
                }
            }(),
            eventBuilder: RUMEventBuilder(
                eventsMapper: eventsMapper
            ),
            rumUUIDGenerator: configuration.uuidGenerator,
            ciTest: configuration.ciTestExecutionID.map { RUMCITest(testExecutionId: $0) },
            syntheticsTest: {
                if let testId = configuration.syntheticsTestId, let resultId = configuration.syntheticsResultId {
                    return RUMSyntheticsTest(injected: nil, resultId: resultId, testId: testId)
                } else {
                    return nil
                }
            }(),
            vitalsReaders: configuration.vitalsUpdateFrequency.map {
                VitalsReaders(
                    frequency: $0.timeInterval,
                    telemetry: core.telemetry
                )
            },
            onSessionStart: configuration.onSessionStart,
            viewCache: ViewCache()
        )

        self.monitor = Monitor(
            dependencies: dependencies,
            dateProvider: configuration.dateProvider
        )

        self.instrumentation = RUMInstrumentation(
            uiKitRUMViewsPredicate: configuration.uiKitViewsPredicate,
            uiKitRUMActionsPredicate: configuration.uiKitActionsPredicate,
            longTaskThreshold: configuration.longTaskThreshold,
            appHangThreshold: configuration.appHangThreshold,
            mainQueue: configuration.mainQueue,
            dateProvider: configuration.dateProvider,
            backtraceReporter: core.backtraceReporter,
            telemetry: core.telemetry
        )
        self.requestBuilder = RequestBuilder(
            customIntakeURL: configuration.customEndpoint,
            eventsFilter: RUMViewEventsFilter(),
            telemetry: core.telemetry
        )
        self.messageReceiver = CombinedFeatureMessageReceiver(
            TelemetryReceiver(
                featureScope: featureScope,
                dateProvider: configuration.dateProvider,
                sampler: Sampler(samplingRate: configuration.telemetrySampleRate),
                configurationExtraSampler: Sampler(samplingRate: configuration.configurationTelemetrySampleRate),
                metricsExtraSampler: Sampler(samplingRate: configuration.metricsTelemetrySampleRate)
            ),
            ErrorMessageReceiver(
                featureScope: featureScope,
                monitor: monitor
            ),
            WebViewEventReceiver(
                featureScope: featureScope,
                dateProvider: configuration.dateProvider,
                commandSubscriber: monitor,
                viewCache: dependencies.viewCache
            ),
            CrashReportReceiver(
                featureScope: featureScope,
                applicationID: configuration.applicationID,
                dateProvider: configuration.dateProvider,
                sessionSampler: Sampler(samplingRate: configuration.debugSDK ? 100 : configuration.sessionSampleRate),
                trackBackgroundEvents: configuration.trackBackgroundEvents,
                uuidGenerator: configuration.uuidGenerator,
                ciTest: configuration.ciTestExecutionID.map { RUMCITest(testExecutionId: $0) },
                syntheticsTest: {
                    if let testId = configuration.syntheticsTestId, let resultId = configuration.syntheticsResultId {
                        return RUMSyntheticsTest(injected: nil, resultId: resultId, testId: testId)
                    } else {
                        return nil
                    }
<<<<<<< HEAD
                }(),
                telemetry: core.telemetry,
                eventsMapper: eventsMapper
=======
                }()
>>>>>>> a3a1d7f5
            )
        )

        // Forward instrumentation calls to monitor:
        instrumentation.publish(to: monitor)

        // Send configuration telemetry:
        core.telemetry.configuration(
            appHangThreshold: configuration.appHangThreshold?.toInt64Milliseconds,
            mobileVitalsUpdatePeriod: configuration.vitalsUpdateFrequency?.timeInterval.toInt64Milliseconds,
            sessionSampleRate: Int64(withNoOverflow: configuration.sessionSampleRate),
            telemetrySampleRate: Int64(withNoOverflow: configuration.telemetrySampleRate),
            traceSampleRate: configuration.urlSessionTracking?.firstPartyHostsTracing.map { Int64(withNoOverflow: $0.sampleRate) },
            trackBackgroundEvents: configuration.trackBackgroundEvents,
            trackFrustrations: configuration.trackFrustrations,
            trackInteractions: configuration.uiKitActionsPredicate != nil,
            trackLongTask: configuration.longTaskThreshold != nil,
            trackNativeLongTasks: configuration.longTaskThreshold != nil,
            trackNativeViews: configuration.uiKitViewsPredicate != nil,
            trackNetworkRequests: configuration.urlSessionTracking != nil,
            useFirstPartyHosts: configuration.urlSessionTracking?.firstPartyHostsTracing != nil
        )
    }
}

extension RUMFeature: Flushable {
    /// Awaits completion of all asynchronous operations.
    ///
    /// **blocks the caller thread**
    func flush() {
        monitor.flush()
    }
}

private extension RUM.Configuration.URLSessionTracking.FirstPartyHostsTracing {
    var sampleRate: Float {
        switch self {
        case .trace(_, let sampleRate): return sampleRate
        case .traceWithHeaders(_, let sampleRate): return sampleRate
        }
    }
}

private extension RUM.Configuration.VitalsFrequency {
    var timeInterval: TimeInterval {
        switch self {
        case .frequent: return 0.1
        case .average:  return 0.5
        case .rare:     return 1
        }
    }
}<|MERGE_RESOLUTION|>--- conflicted
+++ resolved
@@ -125,13 +125,8 @@
                     } else {
                         return nil
                     }
-<<<<<<< HEAD
                 }(),
-                telemetry: core.telemetry,
                 eventsMapper: eventsMapper
-=======
-                }()
->>>>>>> a3a1d7f5
             )
         )
 
