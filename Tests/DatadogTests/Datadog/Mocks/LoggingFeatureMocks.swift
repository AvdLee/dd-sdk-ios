/*
 * Unless explicitly stated otherwise all files in this repository are licensed under the Apache License Version 2.0.
 * This product includes software developed at Datadog (https://www.datadoghq.com/).
 * Copyright 2019-2020 Datadog, Inc.
 */

@testable import Datadog

extension LoggingFeature {
    /// Mocks the feature instance which performs no writes and no uploads.
    static func mockNoOp() -> LoggingFeature {
        return LoggingFeature(
            storage: .init(writer: NoOpFileWriter(), reader: NoOpFileReader()),
            upload: .init(uploader: NoOpDataUploadWorker()),
            configuration: .mockAny(),
            commonDependencies: .mockAny()
        )
    }

    /// Mocks the feature instance which performs uploads to `URLSession`.
    /// Use `ServerMock` to inspect and assert recorded `URLRequests`.
    static func mockWith(
        directories: FeatureDirectories,
        configuration: FeaturesConfiguration.Logging = .mockAny(),
        dependencies: FeaturesCommonDependencies = .mockAny()
    ) -> LoggingFeature {
        return LoggingFeature(directories: directories, configuration: configuration, commonDependencies: dependencies)
    }

    /// Mocks the feature instance which performs uploads to mocked `DataUploadWorker`.
    /// Use `LogFeature.waitAndReturnLogMatchers()` to inspect and assert recorded `Logs`.
    static func mockByRecordingLogMatchers(
        directories: FeatureDirectories,
        configuration: FeaturesConfiguration.Logging = .mockAny(),
        dependencies: FeaturesCommonDependencies = .mockAny()
    ) -> LoggingFeature {
        // Get the full feature mock:
<<<<<<< HEAD
        let fullFeature: LoggingFeature = .mockWith(directories: directories, dependencies: dependencies)
=======
        let fullFeature: LoggingFeature = .mockWith(
            directory: directory,
            dependencies: dependencies.replacing(
                dateProvider: SystemDateProvider() // replace date provider in mocked `Feature.Storage`
            )
        )
>>>>>>> ac2a117d
        let uploadWorker = DataUploadWorkerMock()
        let observedStorage = uploadWorker.observe(featureStorage: fullFeature.storage)
        // Replace by mocking the `FeatureUpload` and observing the `FatureStorage`:
        let mockedUpload = FeatureUpload(uploader: uploadWorker)
        return LoggingFeature(
            storage: observedStorage,
            upload: mockedUpload,
            configuration: configuration,
            commonDependencies: dependencies
        )
    }

    // MARK: - Expecting Logs Data

    static func waitAndReturnLogMatchers(count: UInt, file: StaticString = #file, line: UInt = #line) throws -> [LogMatcher] {
        guard let uploadWorker = LoggingFeature.instance?.upload.uploader as? DataUploadWorkerMock else {
            preconditionFailure("Retrieving matchers requires that feature is mocked with `.mockByRecordingLogMatchers()`")
        }
        return try uploadWorker.waitAndReturnBatchedData(count: count, file: file, line: line)
            .flatMap { batchData in try LogMatcher.fromArrayOfJSONObjectsData(batchData, file: file, line: line) }
    }
}

// MARK: - Log Mocks

extension Log {
    static func mockWith(
        date: Date = .mockAny(),
        status: Log.Status = .mockAny(),
        message: String = .mockAny(),
        serviceName: String = .mockAny(),
        environment: String = .mockAny(),
        loggerName: String = .mockAny(),
        loggerVersion: String = .mockAny(),
        threadName: String = .mockAny(),
        applicationVersion: String = .mockAny(),
        userInfo: UserInfo = .mockAny(),
        networkConnectionInfo: NetworkConnectionInfo = .mockAny(),
        mobileCarrierInfo: CarrierInfo? = .mockAny(),
        attributes: LogAttributes = .mockAny(),
        tags: [String]? = nil
    ) -> Log {
        return Log(
            date: date,
            status: status,
            message: message,
            serviceName: serviceName,
            environment: environment,
            loggerName: loggerName,
            loggerVersion: loggerVersion,
            threadName: threadName,
            applicationVersion: applicationVersion,
            userInfo: userInfo,
            networkConnectionInfo: networkConnectionInfo,
            mobileCarrierInfo: mobileCarrierInfo,
            attributes: attributes,
            tags: tags
        )
    }
}

extension Log.Status {
    static func mockAny() -> Log.Status {
        return .info
    }
}

// MARK: - Component Mocks

extension Logger {
    static func mockWith(
        logOutput: LogOutput = LogOutputMock(),
        dateProvider: DateProvider = SystemDateProvider(),
        identifier: String = .mockAny(),
        rumContextIntegration: LoggingWithRUMContextIntegration? = nil,
        activeSpanIntegration: LoggingWithActiveSpanIntegration? = nil
    ) -> Logger {
        return Logger(
            logOutput: logOutput,
            dateProvider: dateProvider,
            identifier: identifier,
            rumContextIntegration: rumContextIntegration,
            activeSpanIntegration: activeSpanIntegration
        )
    }
}

extension LogBuilder {
    static func mockAny() -> LogBuilder {
        return mockWith()
    }

    static func mockWith(
        applicationVersion: String = .mockAny(),
        environment: String = .mockAny(),
        serviceName: String = .mockAny(),
        loggerName: String = .mockAny(),
        userInfoProvider: UserInfoProvider = .mockAny(),
        networkConnectionInfoProvider: NetworkConnectionInfoProviderType = NetworkConnectionInfoProviderMock.mockAny(),
        carrierInfoProvider: CarrierInfoProviderType = CarrierInfoProviderMock.mockAny(),
        dateCorrector: DateCorrectorType? = nil
    ) -> LogBuilder {
        return LogBuilder(
            applicationVersion: applicationVersion,
            environment: environment,
            serviceName: serviceName,
            loggerName: loggerName,
            userInfoProvider: userInfoProvider,
            networkConnectionInfoProvider: networkConnectionInfoProvider,
            carrierInfoProvider: carrierInfoProvider,
            dateCorrector: dateCorrector
        )
    }
}

extension LogAttributes: Equatable {
    static func mockAny() -> LogAttributes {
        return mockWith()
    }

    static func mockWith(
        userAttributes: [String: Encodable] = [:],
        internalAttributes: [String: Encodable]? = [:]
    ) -> LogAttributes {
        return LogAttributes(
            userAttributes: userAttributes,
            internalAttributes: internalAttributes
        )
    }

    public static func == (lhs: LogAttributes, rhs: LogAttributes) -> Bool {
        let lhsUserAttributesSorted = lhs.userAttributes.sorted { $0.key < $1.key }
        let rhsUserAttributesSorted = rhs.userAttributes.sorted { $0.key < $1.key }

        let lhsInternalAttributesSorted = lhs.internalAttributes?.sorted { $0.key < $1.key }
        let rhsInternalAttributesSorted = rhs.internalAttributes?.sorted { $0.key < $1.key }

        return String(describing: lhsUserAttributesSorted) == String(describing: rhsUserAttributesSorted)
            && String(describing: lhsInternalAttributesSorted) == String(describing: rhsInternalAttributesSorted)
    }
}

/// `LogOutput` recording received logs.
class LogOutputMock: LogOutput {
    struct RecordedLog: Equatable {
        var level: LogLevel
        var message: String
        var date: Date
        var attributes = LogAttributes(userAttributes: [:], internalAttributes: [:])
        var tags: Set<String> = []
    }

    var recordedLog: RecordedLog? = nil

    func writeLogWith(level: LogLevel, message: String, date: Date, attributes: LogAttributes, tags: Set<String>) {
        recordedLog = RecordedLog(level: level, message: message, date: date, attributes: attributes, tags: tags)
    }
}<|MERGE_RESOLUTION|>--- conflicted
+++ resolved
@@ -35,16 +35,12 @@
         dependencies: FeaturesCommonDependencies = .mockAny()
     ) -> LoggingFeature {
         // Get the full feature mock:
-<<<<<<< HEAD
-        let fullFeature: LoggingFeature = .mockWith(directories: directories, dependencies: dependencies)
-=======
         let fullFeature: LoggingFeature = .mockWith(
-            directory: directory,
+            directories: directories,
             dependencies: dependencies.replacing(
                 dateProvider: SystemDateProvider() // replace date provider in mocked `Feature.Storage`
             )
         )
->>>>>>> ac2a117d
         let uploadWorker = DataUploadWorkerMock()
         let observedStorage = uploadWorker.observe(featureStorage: fullFeature.storage)
         // Replace by mocking the `FeatureUpload` and observing the `FatureStorage`:
