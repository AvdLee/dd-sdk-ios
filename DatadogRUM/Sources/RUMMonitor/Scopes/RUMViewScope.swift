/*
 * Unless explicitly stated otherwise all files in this repository are licensed under the Apache License Version 2.0.
 * This product includes software developed at Datadog (https://www.datadoghq.com/).
 * Copyright 2019-Present Datadog, Inc.
 */

import Foundation
import DatadogInternal

internal class RUMViewScope: RUMScope, RUMContextProvider {
    struct Constants {
        static let frozenFrameThresholdInNs = (0.7).toInt64Nanoseconds // 700ms
        static let slowRenderingThresholdFPS = 55.0
        /// The pre-warming detection attribute key
        static let activePrewarm = "active_pre_warm"
    }

    // MARK: - Child Scopes

    /// Active Resource scopes, keyed by .resourceKey.
    private(set) var resourceScopes: [String: RUMResourceScope] = [:]
    /// Active User Action scope. There can be only one active user action at a time.
    private(set) var userActionScope: RUMUserActionScope?

    // MARK: - Initialization

    private unowned let parent: RUMContextProvider
    private let dependencies: RUMScopeDependencies
    /// If this is the very first view created in the current app process.
    private let isInitialView: Bool

    /// The value holding stable identity of this RUM View.
    let identity: ViewIdentifier
    /// View attributes.
    private(set) var attributes: [AttributeKey: AttributeValue]
    /// View custom timings, keyed by name. The value of timing is given in nanoseconds.
    private(set) var customTimings: [String: Int64] = [:]

    /// Feature flags evaluated for the view
    private(set) var featureFlags: [String: Encodable] = [:]

    /// This View's UUID.
    let viewUUID: RUMUUID
    /// The path of this View, used as the `VIEW URL` in RUM Explorer.
    let viewPath: String
    /// The name of this View, used as the `VIEW NAME` in RUM Explorer.
    let viewName: String
    /// The start time of this View.
    let viewStartTime: Date

    /// Server time offset for date correction.
    ///
    /// The offset should be applied to event's timestamp for synchronizing
    /// local time with server time. This time interval value can be added to
    /// any date that needs to be synced. e.g:
    ///
    ///     date.addingTimeInterval(serverTimeOffset)
    ///
    /// The server time offset is freezed per view scope so all child event time
    /// stay relatives to the scope.
    let serverTimeOffset: TimeInterval

    /// Tells if this View is the active one.
    /// `true` for every new started View.
    /// `false` if the View was stopped or any other View was started.
    private(set) var isActiveView = true
    /// Tells if this scope has received the "start" command.
    /// If `didReceiveStartCommand == true` and another "start" command is received for this View this scope is marked as inactive.
    private var didReceiveStartCommand = false

    /// Number of Actions happened on this View.
    private var actionsCount: UInt = 0
    /// Number of Resources tracked by this View.
    private var resourcesCount: UInt = 0
    /// Number of Errors tracked by this View.
    private var errorsCount: UInt = 0
    /// Number of Long Tasks tracked by this View.
    private var longTasksCount: Int64 = 0
    /// Number of Frozen Frames tracked by this View.
    private var frozenFramesCount: Int64 = 0
    /// Number of Frustration tracked by this View.
    private var frustrationCount: Int64 = 0

    /// Current version of this View to use for RUM `documentVersion`.
    private var version: UInt = 0

    /// Whether or not the current call to `process(command:)` should trigger a `sendViewEvent()` with an update.
    /// It can be toggled from inside `RUMResourceScope`/`RUMUserActionScope` callbacks, as they are called from processing `RUMCommand`s inside `process()`.
    private var needsViewUpdate = false

    private let vitalInfoSampler: VitalInfoSampler?

    private var viewPerformanceMetrics: [PerformanceMetric: VitalInfo] = [:]

    init(
        isInitialView: Bool,
        parent: RUMContextProvider,
        dependencies: RUMScopeDependencies,
        identity: ViewIdentifier,
        path: String,
        name: String,
        attributes: [AttributeKey: AttributeValue],
        customTimings: [String: Int64],
        startTime: Date,
        serverTimeOffset: TimeInterval
    ) {
        self.parent = parent
        self.dependencies = dependencies
        self.isInitialView = isInitialView
        self.identity = identity
        self.attributes = attributes
        self.customTimings = customTimings
        self.viewUUID = dependencies.rumUUIDGenerator.generateUnique()
        self.viewPath = path
        self.viewName = name
        self.viewStartTime = startTime
        self.serverTimeOffset = serverTimeOffset

        self.vitalInfoSampler = dependencies.vitalsReaders.map {
            .init(
                cpuReader: $0.cpu,
                memoryReader: $0.memory,
                refreshRateReader: $0.refreshRate,
                frequency: $0.frequency
            )
        }

        // Notify Synthetics if needed
        if dependencies.syntheticsTest != nil && self.context.sessionID != .nullUUID {
            print("_dd.view.id=" + self.viewUUID.toRUMDataFormat)
        }
    }

    // MARK: - RUMContextProvider

    var context: RUMContext {
        var context = parent.context
        context.activeViewID = viewUUID
        context.activeViewPath = viewPath
        context.activeUserActionID = userActionScope?.actionUUID
        context.activeViewName = viewName
        return context
    }

    // MARK: - RUMScope

    func process(command: RUMCommand, context: DatadogContext, writer: Writer) -> Bool {
        // Tells if the View did change and an update event should be send.
        needsViewUpdate = false

        // Propagate to User Action scope
        userActionScope = userActionScope?.scope(byPropagating: command, context: context, writer: writer)

        let hasSentNoViewUpdatesYet = version == 0
        if isInitialView, hasSentNoViewUpdatesYet {
            needsViewUpdate = true
        }

        // Apply side effects
        switch command {
        // Application Launch
        case let command as RUMApplicationStartCommand:
            sendApplicationStartAction(on: command, context: context, writer: writer)
            if !isInitialView || viewPath != RUMOffViewEventsHandlingRule.Constants.applicationLaunchViewURL {
                dependencies.telemetry.error(
                    "A RUMApplicationStartCommand got sent to a View other than the ApplicationLaunch view."
                )
            }
            // Application Launch also serves as a StartView command for this view
            didReceiveStartCommand = true
            needsViewUpdate = true

        // Session stop
        case is RUMStopSessionCommand:
            isActiveView = false
            needsViewUpdate = true

        // View commands
        case let command as RUMStartViewCommand where identity == command.identity:
            if didReceiveStartCommand {
                // This is the case of duplicated "start" command. We know that the Session scope has created another instance of
                // the `RUMViewScope` for tracking this View, so we mark this one as inactive.
                isActiveView = false
            }
            didReceiveStartCommand = true
            needsViewUpdate = true
        case let command as RUMStartViewCommand where identity != command.identity && isActiveView:
            // This gets effective in case when the user didn't end the view explicitly.
            // If the view is flagged as "active" but another view is started, we know it needs to be
            // deactivated. This is achieved by setting `isActiveView` to `false` and sending one more view update.
            isActiveView = false
            needsViewUpdate = true
        case let command as RUMStopViewCommand where identity == command.identity:
            isActiveView = false
            needsViewUpdate = true
        case let command as RUMAddViewTimingCommand where isActiveView:
            customTimings[command.timingName] = command.time.timeIntervalSince(viewStartTime).toInt64Nanoseconds
            needsViewUpdate = true

        // Resource commands
        case let command as RUMStartResourceCommand where isActiveView:
            startResource(on: command)

        // User Action commands
        case let command as RUMStartUserActionCommand where isActiveView:
            if userActionScope == nil {
                startContinuousUserAction(on: command)
            } else {
                reportActionDropped(type: command.actionType, name: command.name)
            }
        case let command as RUMAddUserActionCommand where isActiveView:
            if command.actionType == .custom {
                // send it instantly without waiting for child events (e.g. resource associated to this action)
                sendDiscreteCustomUserAction(on: command, context: context, writer: writer)
            } else if userActionScope == nil {
                addDiscreteUserAction(on: command)
            } else {
                reportActionDropped(type: command.actionType, name: command.name)
            }

        // Error command
        case let command as RUMErrorCommand where isActiveView:
            sendErrorEvent(on: command, context: context, writer: writer)

        case let command as RUMAddLongTaskCommand where isActiveView:
            sendLongTaskEvent(on: command, context: context, writer: writer)

        case let command as RUMAddFeatureFlagEvaluationCommand where isActiveView:
            addFeatureFlagEvaluation(on: command)
            needsViewUpdate = true

        case let command as RUMUpdatePerformanceMetric where isActiveView:
            updatePerformanceMetric(on: command)

        default:
            break
        }

        // Propagate to Resource scopes
        if let resourceCommand = command as? RUMResourceCommand {
            resourceScopes[resourceCommand.resourceKey] = resourceScopes[resourceCommand.resourceKey]?.scope(
                byPropagating: resourceCommand,
                context: context,
                writer: writer
            )
        }

        // Consider scope state and completion
        if needsViewUpdate {
            sendViewUpdateEvent(on: command, context: context, writer: writer)
        }

        let hasNoPendingResources = resourceScopes.isEmpty
        let shouldComplete = !isActiveView && hasNoPendingResources

        return !shouldComplete
    }

    // MARK: - RUMCommands Processing

    private func startResource(on command: RUMStartResourceCommand) {
        resourceScopes[command.resourceKey] = RUMResourceScope(
            context: context,
            dependencies: dependencies,
            resourceKey: command.resourceKey,
            attributes: command.attributes,
            startTime: command.time,
            serverTimeOffset: serverTimeOffset,
            url: command.url,
            httpMethod: command.httpMethod,
            resourceKindBasedOnRequest: command.kind,
            spanContext: command.spanContext,
            onResourceEventSent: { [weak self] in
                self?.resourcesCount += 1
                self?.needsViewUpdate = true
            },
            onErrorEventSent: { [weak self] in
                self?.errorsCount += 1
                self?.needsViewUpdate = true
            }
        )
    }

    private func startContinuousUserAction(on command: RUMStartUserActionCommand) {
        userActionScope = RUMUserActionScope(
            parent: self,
            dependencies: dependencies,
            name: command.name,
            actionType: command.actionType,
            attributes: command.attributes,
            startTime: command.time,
            serverTimeOffset: serverTimeOffset,
            isContinuous: true,
            onActionEventSent: { [weak self] event in
                self?.onActionEventSent(event)
            }
        )
    }

    private func createDiscreteUserActionScope(on command: RUMAddUserActionCommand) -> RUMUserActionScope {
        return RUMUserActionScope(
            parent: self,
            dependencies: dependencies,
            name: command.name,
            actionType: command.actionType,
            attributes: command.attributes,
            startTime: command.time,
            serverTimeOffset: serverTimeOffset,
            isContinuous: false,
            onActionEventSent: { [weak self] event in
                self?.onActionEventSent(event)
            }
        )
    }

    private func onActionEventSent(_ event: RUMActionEvent) {
        actionsCount += 1
        frustrationCount += event.action.frustration?.type.count.toInt64 ?? 0
        needsViewUpdate = true
    }

    private func addDiscreteUserAction(on command: RUMAddUserActionCommand) {
        userActionScope = createDiscreteUserActionScope(on: command)
    }

    private func sendDiscreteCustomUserAction(on command: RUMAddUserActionCommand, context: DatadogContext, writer: Writer) {
        let customActionScope = createDiscreteUserActionScope(on: command)
        _ = customActionScope.process(
            command: RUMStopUserActionCommand(
                time: command.time,
                attributes: [:],
                actionType: .custom,
                name: nil
            ),
            context: context,
            writer: writer
        )
    }

    private func reportActionDropped(type: RUMActionType, name: String) {
        DD.logger.warn(
            """
            RUM Action '\(type)' on '\(name)' was dropped, because another action is still active for the same view.
            """
        )
    }

    // MARK: - Sending RUM Events

    private func sendApplicationStartAction(on command: RUMApplicationStartCommand, context: DatadogContext, writer: Writer) {
        actionsCount += 1

        var attributes = self.attributes
        var loadingTime: Int64?

        if context.launchTime?.isActivePrewarm == true {
            // Set `active_pre_warm` attribute to true in case
            // of pre-warmed app.
            attributes[Constants.activePrewarm] = true
        } else if let launchTime = context.launchTime?.launchTime {
            // Report Application Launch Time only if not pre-warmed
            loadingTime = launchTime.toInt64Nanoseconds
        } else if let launchDate = context.launchTime?.launchDate {
            // The launchTime can be `nil` if the application is not yet
            // active (UIApplicationDidBecomeActiveNotification). That is
            // the case when instrumenting a SwiftUI application that start
            // a RUM view on `SwiftUI.View/onAppear`.
            //
            // In that case, we consider the time between the application
            // launch and the sdkInitialization as the application loading
            // time.
            loadingTime = command.time.timeIntervalSince(launchDate).toInt64Nanoseconds
        }

        let actionEvent = RUMActionEvent(
            dd: .init(
                action: nil,
                browserSdkVersion: nil,
                configuration: .init(sessionReplaySampleRate: nil, sessionSampleRate: Double(dependencies.sessionSampler.samplingRate)),
                session: .init(
                    plan: .plan1,
                    sessionPrecondition: self.context.sessionPrecondition
                )
            ),
            action: .init(
                crash: .init(count: 0),
                error: .init(count: 0),
                frustration: nil,
                id: dependencies.rumUUIDGenerator.generateUnique().toRUMDataFormat,
                loadingTime: loadingTime,
                longTask: .init(count: 0),
                resource: .init(count: 0),
                target: nil,
                type: .applicationStart
            ),
            application: .init(id: self.context.rumApplicationID),
            buildId: context.buildId,
            buildVersion: context.buildNumber,
            ciTest: dependencies.ciTest,
            connectivity: .init(context: context),
            container: nil,
            context: .init(contextInfo: attributes),
            date: viewStartTime.addingTimeInterval(serverTimeOffset).timeIntervalSince1970.toInt64Milliseconds,
            device: .init(context: context, telemetry: dependencies.telemetry),
            display: nil,
            os: .init(context: context),
            service: context.service,
            session: .init(
                hasReplay: context.hasReplay,
                id: self.context.sessionID.toRUMDataFormat,
                type: dependencies.sessionType
            ),
            source: .init(rawValue: context.source) ?? .ios,
            synthetics: dependencies.syntheticsTest,
            usr: .init(context: context),
            version: context.version,
            view: .init(
                id: viewUUID.toRUMDataFormat,
                inForeground: nil,
                name: viewName,
                referrer: nil,
                url: viewPath
            )
        )

        if let event = dependencies.eventBuilder.build(from: actionEvent) {
            writer.write(value: event)
            needsViewUpdate = true
        } else {
            actionsCount -= 1
        }
    }

    private func sendViewUpdateEvent(on command: RUMCommand, context: DatadogContext, writer: Writer) {
        version += 1

        // RUMM-3133 Don't override View attributes with commands that are not view related.
        if command is RUMViewScopePropagatableAttributes {
            attributes.merge(rumCommandAttributes: command.attributes)
        }

        let isCrash = (command as? RUMErrorCommand).map { $0.isCrash ?? false } ?? false
        // RUMM-1779 Keep view active as long as we have ongoing resources
        let isActive = isActiveView || !resourceScopes.isEmpty
        // RUMM-2079 `time_spent` can't be lower than 1ns
        let timeSpent = max(1e-9, command.time.timeIntervalSince(viewStartTime))
        let cpuInfo = vitalInfoSampler?.cpu
        let memoryInfo = vitalInfoSampler?.memory
        let refreshRateInfo = vitalInfoSampler?.refreshRate
        let isSlowRendered = refreshRateInfo?.meanValue.map { $0 < Constants.slowRenderingThresholdFPS }

        let viewEvent = RUMViewEvent(
            dd: .init(
                browserSdkVersion: nil,
                configuration: .init(
                    sessionReplaySampleRate: nil,
                    sessionSampleRate: Double(dependencies.sessionSampler.samplingRate),
                    startSessionReplayRecordingManually: nil
                ),
                documentVersion: version.toInt64,
                pageStates: nil,
                replayStats: .init(
                    recordsCount: context.recordsCountByViewID[viewUUID.toRUMDataFormat],
                    segmentsCount: nil,
                    segmentsTotalRawSize: nil
                ),
                session: .init(
                    plan: .plan1,
                    sessionPrecondition: self.context.sessionPrecondition
                )
            ),
            application: .init(id: self.context.rumApplicationID),
            buildId: context.buildId,
            buildVersion: context.buildNumber,
            ciTest: dependencies.ciTest,
            connectivity: .init(context: context),
            container: nil,
            context: .init(contextInfo: attributes),
            date: viewStartTime.addingTimeInterval(serverTimeOffset).timeIntervalSince1970.toInt64Milliseconds,
            device: .init(context: context, telemetry: dependencies.telemetry),
            display: nil,
            featureFlags: .init(featureFlagsInfo: featureFlags),
            os: .init(context: context),
            privacy: nil,
            service: context.service,
            session: .init(
                hasReplay: context.hasReplay,
                id: self.context.sessionID.toRUMDataFormat,
                isActive: self.context.isSessionActive,
                sampledForReplay: nil,
                type: dependencies.sessionType
            ),
            source: .init(rawValue: context.source) ?? .ios,
            synthetics: dependencies.syntheticsTest,
            usr: .init(context: context),
            version: context.version,
            view: .init(
                action: .init(count: actionsCount.toInt64),
                cpuTicksCount: cpuInfo?.greatestDiff,
                cpuTicksPerSecond: timeSpent > 1.0 ? cpuInfo?.greatestDiff?.divideIfNotZero(by: Double(timeSpent)) : nil,
                crash: isCrash ? .init(count: 1) : .init(count: 0),
                cumulativeLayoutShift: nil,
                cumulativeLayoutShiftTargetSelector: nil,
                customTimings: customTimings.reduce(into: [:]) { acc, element in
                    acc[sanitizeCustomTimingName(customTiming: element.key)] = element.value
                },
                domComplete: nil,
                domContentLoaded: nil,
                domInteractive: nil,
                error: .init(count: errorsCount.toInt64),
                firstByte: nil,
                firstContentfulPaint: nil,
                firstInputDelay: nil,
                firstInputTargetSelector: nil,
                firstInputTime: nil,
                flutterBuildTime: viewPerformanceMetrics[.flutterBuildTime]?.asFlutterBuildTime(),
                flutterRasterTime: viewPerformanceMetrics[.flutterRasterTime]?.asFlutterRasterTime(),
                frozenFrame: .init(count: frozenFramesCount),
                frustration: .init(count: frustrationCount),
                id: viewUUID.toRUMDataFormat,
                inForegroundPeriods: nil,
                interactionToNextPaint: nil,
                interactionToNextPaintTargetSelector: nil,
                isActive: isActive,
                isSlowRendered: isSlowRendered ?? false,
                jsRefreshRate: viewPerformanceMetrics[.jsFrameTimeSeconds]?.asJsRefreshRate(),
                largestContentfulPaint: nil,
                largestContentfulPaintTargetSelector: nil,
                loadEvent: nil,
                loadingTime: nil,
                loadingType: nil,
                longTask: .init(count: longTasksCount),
                memoryAverage: memoryInfo?.meanValue,
                memoryMax: memoryInfo?.maxValue,
                name: viewName,
                referrer: nil,
                refreshRateAverage: refreshRateInfo?.meanValue,
                refreshRateMin: refreshRateInfo?.minValue,
                resource: .init(count: resourcesCount.toInt64),
                timeSpent: timeSpent.toInt64Nanoseconds,
                url: viewPath
            )
        )

        if let event = dependencies.eventBuilder.build(from: viewEvent) {
            writer.write(value: event, metadata: event.metadata())

            // Update fatal error context with recent RUM view:
            dependencies.fatalErrorContext.view = event
        } else { // if event was dropped by mapper
            version -= 1
        }
    }

    private func sendErrorEvent(on command: RUMErrorCommand, context: DatadogContext, writer: Writer) {
        errorsCount += 1

        var commandAttributes = command.attributes
        let errorFingerprint = commandAttributes.removeValue(forKey: RUM.Attributes.errorFingerprint) as? String

        let errorEvent = RUMErrorEvent(
            dd: .init(
                browserSdkVersion: nil,
                configuration: .init(sessionReplaySampleRate: nil, sessionSampleRate: Double(dependencies.sessionSampler.samplingRate)),
                session: .init(
                    plan: .plan1,
                    sessionPrecondition: self.context.sessionPrecondition
                )
            ),
            action: self.context.activeUserActionID.map { rumUUID in
                .init(id: .string(value: rumUUID.toRUMDataFormat))
            },
            application: .init(id: self.context.rumApplicationID),
            buildId: context.buildId,
            buildVersion: context.buildNumber,
            ciTest: dependencies.ciTest,
            connectivity: .init(context: context),
            container: nil,
            context: .init(contextInfo: commandAttributes),
            date: command.time.addingTimeInterval(serverTimeOffset).timeIntervalSince1970.toInt64Milliseconds,
            device: .init(context: context, telemetry: dependencies.telemetry),
            display: nil,
            error: .init(
                binaryImages: command.binaryImages?.compactMap { $0.toRUMDataFormat },
                category: command.category,
                causes: nil,
<<<<<<< HEAD
                csp: nil,
=======
                fingerprint: errorFingerprint,
>>>>>>> 3db3a984
                handling: nil,
                handlingStack: nil,
                id: nil,
                isCrash: command.isCrash ?? false,
                message: command.message,
                meta: nil,
                resource: nil,
                source: command.source.toRUMDataFormat,
                sourceType: command.errorSourceType,
                stack: command.stack,
                threads: command.threads?.compactMap { $0.toRUMDataFormat },
                type: command.type,
                wasTruncated: command.isStackTraceTruncated
            ),
            featureFlags: .init(featureFlagsInfo: featureFlags),
            freeze: (command as? RUMAddCurrentViewAppHangCommand).map { appHangCommand in
                .init(duration: appHangCommand.hangDuration.toInt64Nanoseconds)
            },
            os: .init(context: context),
            service: context.service,
            session: .init(
                hasReplay: context.hasReplay,
                id: self.context.sessionID.toRUMDataFormat,
                type: dependencies.sessionType
            ),
            source: .init(rawValue: context.source) ?? .ios,
            synthetics: dependencies.syntheticsTest,
            usr: .init(context: context),
            version: context.version,
            view: .init(
                id: self.context.activeViewID.orNull.toRUMDataFormat,
                inForeground: nil,
                name: self.context.activeViewName,
                referrer: nil,
                url: self.context.activeViewPath ?? ""
            )
        )

        if let event = dependencies.eventBuilder.build(from: errorEvent) {
            writer.write(value: event)
            needsViewUpdate = true
        } else {
            errorsCount -= 1
        }
    }

    private func sendLongTaskEvent(on command: RUMAddLongTaskCommand, context: DatadogContext, writer: Writer) {
        let taskDurationInNs = command.duration.toInt64Nanoseconds
        let isFrozenFrame = taskDurationInNs > Constants.frozenFrameThresholdInNs

        let longTaskEvent = RUMLongTaskEvent(
            dd: .init(
                browserSdkVersion: nil,
                configuration: .init(sessionReplaySampleRate: nil, sessionSampleRate: Double(dependencies.sessionSampler.samplingRate)),
                discarded: nil,
                session: .init(
                    plan: .plan1,
                    sessionPrecondition: self.context.sessionPrecondition
                )
            ),
            action: self.context.activeUserActionID.map {
                .init(id: .string(value: $0.toRUMDataFormat))
            },
            application: .init(id: self.context.rumApplicationID),
            buildId: context.buildId,
            buildVersion: context.buildNumber,
            ciTest: dependencies.ciTest,
            connectivity: .init(context: context),
            container: nil,
            context: .init(contextInfo: command.attributes),
            date: (command.time - command.duration).addingTimeInterval(serverTimeOffset).timeIntervalSince1970.toInt64Milliseconds,
            device: .init(context: context, telemetry: dependencies.telemetry),
            display: nil,
            longTask: .init(duration: taskDurationInNs, id: nil, isFrozenFrame: isFrozenFrame),
            os: .init(context: context),
            service: context.service,
            session: .init(
                hasReplay: context.hasReplay,
                id: self.context.sessionID.toRUMDataFormat,
                type: dependencies.sessionType
            ),
            source: .init(rawValue: context.source) ?? .ios,
            synthetics: dependencies.syntheticsTest,
            usr: .init(context: context),
            version: context.version,
            view: .init(
                id: self.context.activeViewID.orNull.toRUMDataFormat,
                name: self.context.activeViewName,
                referrer: nil,
                url: self.context.activeViewPath ?? ""
            )
        )

        if let event = dependencies.eventBuilder.build(from: longTaskEvent) {
            writer.write(value: event)
            longTasksCount += 1
            needsViewUpdate = true

            if command.duration.toInt64Nanoseconds > Constants.frozenFrameThresholdInNs {
                frozenFramesCount += 1
            }
        }
    }

    private func sanitizeCustomTimingName(customTiming: String) -> String {
        let sanitized = customTiming.replacingOccurrences(of: "[^a-zA-Z0-9_.@$-]", with: "_", options: .regularExpression)

        if customTiming != sanitized {
            DD.logger.warn(
                """
                Custom timing '\(customTiming)' was modified to '\(sanitized)' to match Datadog constraints.
                """
            )
        }

        return sanitized
    }

    private func addFeatureFlagEvaluation(on command: RUMAddFeatureFlagEvaluationCommand) {
        featureFlags[command.name] = command.value
    }

    private func updatePerformanceMetric(on command: RUMUpdatePerformanceMetric) {
        if viewPerformanceMetrics[command.metric] == nil {
            viewPerformanceMetrics[command.metric] = VitalInfo()
        }
        viewPerformanceMetrics[command.metric]?.addSample(command.value)
    }
}

private extension VitalInfo {
    func asFlutterBuildTime() -> RUMViewEvent.View.FlutterBuildTime {
        return RUMViewEvent.View.FlutterBuildTime(
            average: meanValue ?? 0.0,
            max: maxValue ?? 0.0,
            metricMax: nil,
            min: minValue ?? 0.0
        )
    }

    func asFlutterRasterTime() -> RUMViewEvent.View.FlutterRasterTime {
        return RUMViewEvent.View.FlutterRasterTime(
            average: meanValue ?? 0.0,
            max: maxValue ?? 0.0,
            metricMax: nil,
            min: minValue ?? 0.0
        )
    }

    func asJsRefreshRate() -> RUMViewEvent.View.JsRefreshRate {
        return RUMViewEvent.View.JsRefreshRate(
            average: meanValue.map { $0.inverted } ?? 0,
            max: minValue.map { $0.inverted } ?? 0,
            metricMax: 60.0,
            min: maxValue.map { $0.inverted } ?? 0
        )
    }
}

/// A protocol for `RUMCommand`s that can propagate their attributes to the `RUMViewScope``.
internal protocol RUMViewScopePropagatableAttributes where Self: RUMCommand {
}<|MERGE_RESOLUTION|>--- conflicted
+++ resolved
@@ -584,11 +584,8 @@
                 binaryImages: command.binaryImages?.compactMap { $0.toRUMDataFormat },
                 category: command.category,
                 causes: nil,
-<<<<<<< HEAD
                 csp: nil,
-=======
                 fingerprint: errorFingerprint,
->>>>>>> 3db3a984
                 handling: nil,
                 handlingStack: nil,
                 id: nil,
