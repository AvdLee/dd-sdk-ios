--- conflicted
+++ resolved
@@ -71,11 +71,7 @@
 attributes:
   always_on_line_above:
     - "@ReadWriteLock"
-<<<<<<< HEAD
-    
-=======
 
->>>>>>> f7e0290d
 custom_rules:
   todo_without_jira: # enforces that all TODO comments must be followed by JIRA reference
     name: "TODO without JIRA"
