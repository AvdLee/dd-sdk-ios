--- conflicted
+++ resolved
@@ -30,12 +30,8 @@
             core: core,
             localTraceSampler: Sampler(samplingRate: configuration.debugSDK ? 100 : configuration.sampleRate),
             tags: configuration.tags ?? [:],
-<<<<<<< HEAD
-            tracingUUIDGenerator: configuration.traceIDGenerator,
-=======
             traceIDGenerator: configuration.traceIDGenerator,
             spanIDGenerator: configuration.spanIDGenerator,
->>>>>>> 3db3a984
             dateProvider: configuration.dateProvider,
             loggingIntegration: TracingWithLoggingIntegration(
                 core: core,
