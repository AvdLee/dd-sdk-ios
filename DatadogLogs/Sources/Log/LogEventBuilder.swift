--- conflicted
+++ resolved
@@ -63,12 +63,8 @@
                     kind: $0.type,
                     message: $0.message,
                     stack: $0.stack,
-<<<<<<< HEAD
-                    sourceType: $0.sourceType
-=======
                     sourceType: $0.sourceType,
                     fingerprint: errorFingerprint
->>>>>>> 3db3a984
                 )
             },
             serviceName: service,
