--- conflicted
+++ resolved
@@ -24,14 +24,10 @@
     let env: String
 
     /// The version of the application that data is generated from. Used for [Unified Service Tagging](https://docs.datadoghq.com/getting_started/tagging/unified_service_tagging).
-<<<<<<< HEAD
     public let version: String
-=======
-    var version: String
 
     /// The variant of the build, equivelent to Android's "Flavor".  Only used by cross platform SDKs
     let variant: String?
->>>>>>> f6a228c6
 
     /// Denotes the mobile application's platform, such as `"ios"` or `"flutter"` that data is generated from.
     ///  - See: Datadog [Reserved Attributes](https://docs.datadoghq.com/logs/log_configuration/attributes_naming_convention/#reserved-attributes).
