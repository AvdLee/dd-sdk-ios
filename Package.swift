--- conflicted
+++ resolved
@@ -45,10 +45,7 @@
     ],
     dependencies: [
         .package(url: "https://github.com/microsoft/plcrashreporter.git", from: "1.11.1"),
-<<<<<<< HEAD
         .package(url: "https://github.com/open-telemetry/opentelemetry-swift.git", from: "1.8.0")
-=======
->>>>>>> 3db3a984
     ],
     targets: [
         .target(
