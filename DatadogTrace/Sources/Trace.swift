--- conflicted
+++ resolved
@@ -57,11 +57,7 @@
             let urlSessionHandler = TracingURLSessionHandler(
                 tracer: trace.tracer,
                 contextReceiver: trace.contextReceiver,
-<<<<<<< HEAD
-                tracingSampler: distributedTraceSampler,
-=======
                 distributedTraceSampler: distributedTraceSampler,
->>>>>>> 3db3a984
                 firstPartyHosts: firstPartyHosts
             )
 
