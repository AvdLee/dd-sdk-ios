/*
 * Unless explicitly stated otherwise all files in this repository are licensed under the Apache License Version 2.0.
 * This product includes software developed at Datadog (https://www.datadoghq.com/).
 * Copyright 2019-Present Datadog, Inc.
 */

import XCTest
import TestUtilities

@testable import DatadogInternal
@testable import DatadogLogs
@testable import DatadogTrace
@testable import Datadog

class DatadogTests: XCTestCase {
    private var printFunction: PrintFunctionMock! // swiftlint:disable:this implicitly_unwrapped_optional
    private var defaultBuilder: Datadog.Configuration.Builder {
        Datadog.Configuration.builderUsing(clientToken: "abc-123", environment: "tests")
    }

    override func setUp() {
        super.setUp()

        XCTAssertFalse(Datadog.isInitialized)
        printFunction = PrintFunctionMock()
        consolePrint = printFunction.print
    }

    override func tearDown() {
        consolePrint = { print($0) }
        printFunction = nil
        XCTAssertFalse(Datadog.isInitialized)
        super.tearDown()
    }

    // MARK: - Initializing with different configurations

    func testGivenDefaultConfiguration_itCanBeInitialized() {
        Datadog.initialize(
            appContext: .mockAny(),
            trackingConsent: .mockRandom(),
            configuration: defaultBuilder.build()
        )
        XCTAssertTrue(Datadog.isInitialized)
        Datadog.flushAndDeinitialize()
    }

    func testGivenInvalidConfiguration_itPrintsError() {
        let invalidConfiguration = Datadog.Configuration
            .builderUsing(clientToken: "", environment: "tests")
            .build()

        Datadog.initialize(
            appContext: .mockAny(),
            trackingConsent: .mockRandom(),
            configuration: invalidConfiguration
        )

        XCTAssertEqual(
            printFunction.printedMessage,
            "🔥 Datadog SDK usage error: `clientToken` cannot be empty."
        )
        XCTAssertFalse(Datadog.isInitialized)
    }

    func testGivenValidConfiguration_whenInitializedMoreThanOnce_itPrintsError() {
        Datadog.initialize(
            appContext: .mockAny(),
            trackingConsent: .mockRandom(),
            configuration: defaultBuilder.build()
        )
        Datadog.initialize(
            appContext: .mockAny(),
            trackingConsent: .mockRandom(),
            configuration: defaultBuilder.build()
        )

        XCTAssertEqual(
            printFunction.printedMessage,
            "🔥 Datadog SDK usage error: SDK is already initialized."
        )

        Datadog.flushAndDeinitialize()
    }

    // MARK: - Toggling features

    func testEnablingAndDisablingFeatures() {
        func verify(configuration: Datadog.Configuration, verificationBlock: () -> Void) {
            Datadog.initialize(
                appContext: .mockAny(),
                trackingConsent: .mockRandom(),
                configuration: configuration
            )
            verificationBlock()

            Datadog.flushAndDeinitialize()
        }

        verify(configuration: defaultBuilder.build()) {
            // verify features:
<<<<<<< HEAD
            XCTAssertNotNil(CoreRegistry.default.get(feature: DatadogLogsFeature.self))
=======
            XCTAssertNil(CoreRegistry.default.get(feature: DatadogRUMFeature.self), "When using `defaultBuilder` RUM feature should be disabled by default")
>>>>>>> 2cebe14c
            XCTAssertNil(CoreRegistry.default.get(feature: NetworkInstrumentationFeature.self))
            // verify integrations:
            XCTAssertTrue(DD.telemetry is TelemetryCore)
        }
<<<<<<< HEAD

        verify(configuration: defaultBuilder.enableLogging(false).build()) {
            // verify features:
            XCTAssertNil(CoreRegistry.default.get(feature: DatadogLogsFeature.self))
            XCTAssertNil(CoreRegistry.default.get(feature: NetworkInstrumentationFeature.self))
=======
        verify(configuration: rumBuilder.build()) {
            // verify features:
            XCTAssertNotNil(CoreRegistry.default.get(feature: DatadogRUMFeature.self), "When using `rumBuilder` RUM feature should be enabled by default")
>>>>>>> 2cebe14c
            // verify integrations:
            XCTAssertTrue(DD.telemetry is TelemetryCore)
        }

        verify(configuration: defaultBuilder.enableTracing(false).build()) {
            // verify features:
<<<<<<< HEAD
            XCTAssertNotNil(CoreRegistry.default.get(feature: DatadogLogsFeature.self))
            XCTAssertNil(CoreRegistry.default.get(feature: NetworkInstrumentationFeature.self))
            XCTAssertTrue(DD.telemetry is TelemetryCore)
        }
=======
            XCTAssertNil(CoreRegistry.default.get(feature: DatadogRUMFeature.self), "When using `defaultBuilder` RUM feature should be disabled by default")
            XCTAssertNil(CoreRegistry.default.get(feature: NetworkInstrumentationFeature.self))
            XCTAssertTrue(DD.telemetry is TelemetryCore)
        }
        verify(configuration: rumBuilder.enableTracing(false).build()) {
            // verify features:
            XCTAssertNotNil(CoreRegistry.default.get(feature: DatadogRUMFeature.self), "When using `rumBuilder` RUM feature should be enabled by default")
            XCTAssertTrue(DD.telemetry is TelemetryCore)
        }

        verify(configuration: defaultBuilder.enableRUM(true).build()) {
            // verify features:
            XCTAssertNil(CoreRegistry.default.get(feature: DatadogRUMFeature.self), "When using `defaultBuilder` RUM feature cannot be enabled")
            // verify integrations:
            XCTAssertTrue(DD.telemetry is TelemetryCore)
        }
        verify(configuration: rumBuilder.enableRUM(false).build()) {
            // verify features:
            XCTAssertNil(CoreRegistry.default.get(feature: DatadogRUMFeature.self))
            XCTAssertNil(CoreRegistry.default.get(feature: NetworkInstrumentationFeature.self))
            // verify integrations:
            XCTAssertTrue(DD.telemetry is TelemetryCore)
        }

        verify(configuration: rumBuilder.trackUIKitRUMViews().build()) {
            XCTAssertNotNil(CoreRegistry.default.get(feature: DatadogRUMFeature.self))
            XCTAssertNotNil(CoreRegistry.default.get(feature: DatadogRUMFeature.self)?.instrumentation.viewControllerSwizzler)
            XCTAssertNil(CoreRegistry.default.get(feature: RUMFeature.self)?.instrumentation.actionsHandler)
            XCTAssertNil(CoreRegistry.default.get(feature: RUMFeature.self)?.instrumentation.uiApplicationSwizzler)
        }
        verify(
            configuration: rumBuilder.enableRUM(false).trackUIKitRUMViews().build()
        ) {
            XCTAssertNil(CoreRegistry.default.get(feature: DatadogRUMFeature.self))
            XCTAssertNil(CoreRegistry.default.get(feature: DatadogRUMFeature.self)?.instrumentation.viewControllerSwizzler)
            XCTAssertNil(CoreRegistry.default.get(feature: RUMFeature.self)?.instrumentation.actionsHandler)
            XCTAssertNil(CoreRegistry.default.get(feature: RUMFeature.self)?.instrumentation.uiApplicationSwizzler)
        }

        verify(configuration: rumBuilder.trackUIKitRUMActions().build()) {
            XCTAssertNotNil(CoreRegistry.default.get(feature: DatadogRUMFeature.self))
            XCTAssertNil(CoreRegistry.default.get(feature: DatadogRUMFeature.self)?.instrumentation.viewControllerSwizzler)
            XCTAssertNotNil(CoreRegistry.default.get(feature: RUMFeature.self)?.instrumentation.actionsHandler)
            XCTAssertNotNil(CoreRegistry.default.get(feature: RUMFeature.self)?.instrumentation.uiApplicationSwizzler)
        }
        verify(
            configuration: rumBuilder.enableRUM(false).trackUIKitRUMActions().build()
        ) {
            XCTAssertNil(CoreRegistry.default.get(feature: DatadogRUMFeature.self))
            XCTAssertNil(CoreRegistry.default.get(feature: DatadogRUMFeature.self)?.instrumentation.viewControllerSwizzler)
            XCTAssertNil(CoreRegistry.default.get(feature: RUMFeature.self)?.instrumentation.actionsHandler)
            XCTAssertNil(CoreRegistry.default.get(feature: RUMFeature.self)?.instrumentation.uiApplicationSwizzler)
        }
    }

    func testSupplyingDebugLaunchArgument_itOverridesUserSettings() throws {
        let mockProcessInfo = ProcessInfoMock(
            arguments: [LaunchArguments.Debug]
        )

        let configuration = rumBuilder
            .set(uploadFrequency: .rare)
            .set(rumSessionsSamplingRate: 20.0)
            .set(batchSize: .medium)
            .build()

        Datadog.initialize(
            appContext: .mockWith(
                processInfo: mockProcessInfo
            ),
            trackingConsent: .pending,
            configuration: configuration
        )

        let expectedPerformancePreset = PerformancePreset(
            batchSize: .small,
            uploadFrequency: .frequent,
            bundleType: .iOSApp
        )

        let core = try XCTUnwrap(CoreRegistry.default as? DatadogCore)
        let rum = core.get(feature: DatadogRUMFeature.self)
        XCTAssertEqual(core.performance, expectedPerformancePreset)
        XCTAssertEqual(rum?.monitor.scopes.dependencies.sessionSampler.samplingRate, 100)
        XCTAssertEqual(Datadog.verbosityLevel, .debug)

        // Clear default verbosity after this test
        Datadog.verbosityLevel = nil
        Datadog.flushAndDeinitialize()
>>>>>>> 2cebe14c
    }

    // MARK: - Public APIs

    func testTrackingConsent() {
        let initialConsent: TrackingConsent = .mockRandom()
        let nextConsent: TrackingConsent = .mockRandom()

        Datadog.initialize(
            appContext: .mockAny(),
            trackingConsent: initialConsent,
            configuration: defaultBuilder.build()
        )

        let core = CoreRegistry.default as? DatadogCore
        XCTAssertEqual(core?.consentPublisher.consent, initialConsent)

        Datadog.set(trackingConsent: nextConsent)

        XCTAssertEqual(core?.consentPublisher.consent, nextConsent)

        Datadog.flushAndDeinitialize()
    }

    func testUserInfo() {
        Datadog.initialize(
            appContext: .mockAny(),
            trackingConsent: .mockRandom(),
            configuration: defaultBuilder.build()
        )

        let core = CoreRegistry.default as? DatadogCore

        XCTAssertNil(core?.userInfoPublisher.current.id)
        XCTAssertNil(core?.userInfoPublisher.current.email)
        XCTAssertNil(core?.userInfoPublisher.current.name)
        XCTAssertEqual(core?.userInfoPublisher.current.extraInfo as? [String: Int], [:])

        Datadog.setUserInfo(
            id: "foo",
            name: "bar",
            email: "foo@bar.com",
            extraInfo: ["abc": 123]
        )

        XCTAssertEqual(core?.userInfoPublisher.current.id, "foo")
        XCTAssertEqual(core?.userInfoPublisher.current.name, "bar")
        XCTAssertEqual(core?.userInfoPublisher.current.email, "foo@bar.com")
        XCTAssertEqual(core?.userInfoPublisher.current.extraInfo as? [String: Int], ["abc": 123])

        Datadog.flushAndDeinitialize()
    }

    func testAddUserPreoprties_mergesProperties() {
        Datadog.initialize(
            appContext: .mockAny(),
            trackingConsent: .mockRandom(),
            configuration: defaultBuilder.build()
        )

        let core = CoreRegistry.default as? DatadogCore

        Datadog.setUserInfo(
            id: "foo",
            name: "bar",
            email: "foo@bar.com",
            extraInfo: ["abc": 123]
        )

        Datadog.addUserExtraInfo(["second": 667])

        XCTAssertEqual(core?.userInfoPublisher.current.id, "foo")
        XCTAssertEqual(core?.userInfoPublisher.current.name, "bar")
        XCTAssertEqual(core?.userInfoPublisher.current.email, "foo@bar.com")
        XCTAssertEqual(
            core?.userInfoPublisher.current.extraInfo as? [String: Int],
            ["abc": 123, "second": 667]
        )

        Datadog.flushAndDeinitialize()
    }

    func testAddUserPreoprties_removesProperties() {
        Datadog.initialize(
            appContext: .mockAny(),
            trackingConsent: .mockRandom(),
            configuration: defaultBuilder.build()
        )

        let core = CoreRegistry.default as? DatadogCore

        Datadog.setUserInfo(
            id: "foo",
            name: "bar",
            email: "foo@bar.com",
            extraInfo: ["abc": 123]
        )

        Datadog.addUserExtraInfo(["abc": nil, "second": 667])

        XCTAssertEqual(core?.userInfoPublisher.current.id, "foo")
        XCTAssertEqual(core?.userInfoPublisher.current.name, "bar")
        XCTAssertEqual(core?.userInfoPublisher.current.email, "foo@bar.com")
        XCTAssertEqual(core?.userInfoPublisher.current.extraInfo as? [String: Int], ["second": 667])

        Datadog.flushAndDeinitialize()
    }

    func testAddUserPreoprties_overwritesProperties() {
        Datadog.initialize(
            appContext: .mockAny(),
            trackingConsent: .mockRandom(),
            configuration: defaultBuilder.build()
        )

        let core = CoreRegistry.default as? DatadogCore

        Datadog.setUserInfo(
            id: "foo",
            name: "bar",
            email: "foo@bar.com",
            extraInfo: ["abc": 123]
        )

        Datadog.addUserExtraInfo(["abc": 444])

        XCTAssertEqual(core?.userInfoPublisher.current.id, "foo")
        XCTAssertEqual(core?.userInfoPublisher.current.name, "bar")
        XCTAssertEqual(core?.userInfoPublisher.current.email, "foo@bar.com")
        XCTAssertEqual(core?.userInfoPublisher.current.extraInfo as? [String: Int], ["abc": 444])

        Datadog.flushAndDeinitialize()
    }

    func testDefaultVerbosityLevel() {
        XCTAssertNil(Datadog.verbosityLevel)
    }

    func testDeprecatedAPIs() {
        (Datadog.self as DatadogDeprecatedAPIs.Type).initialize(
            appContext: .mockAny(),
            configuration: defaultBuilder.build()
        )

        let core = CoreRegistry.default as? DatadogCore

        XCTAssertEqual(
            core?.consentPublisher.consent,
            .granted,
            "When using deprecated Datadog initialization API the consent should be set to `.granted`"
        )

        Datadog.flushAndDeinitialize()
    }

    func testGivenDataStoredInAllFeatureDirectories_whenClearAllDataIsUsed_allFilesAreRemoved() throws {
        Datadog.initialize(
            appContext: .mockAny(),
            trackingConsent: .mockRandom(),
<<<<<<< HEAD
            configuration: defaultBuilder
                .enableLogging(true)
=======
            configuration: rumBuilder
>>>>>>> 2cebe14c
                .enableTracing(true)
                .build()
        )

        Logs.enable()

        DatadogTracer.initialize()
        let core = try XCTUnwrap(CoreRegistry.default as? DatadogCore)

        // On SDK init, underlying `ConsentAwareDataWriter` performs data migration for each feature, which includes
        // data removal in `unauthorised` (`.pending`) directory. To not cause test flakiness, we must ensure that
        // mock data is written only after this operation completes - otherwise, migration may delete mocked files.
        core.readWriteQueue.sync {}

        let featureDirectories: [FeatureDirectories] = [
            try core.directory.getFeatureDirectories(forFeatureNamed: "logging"),
            try core.directory.getFeatureDirectories(forFeatureNamed: "tracing"),
        ]

        let allDirectories: [Directory] = featureDirectories.flatMap { [$0.authorized, $0.unauthorized] }
        try allDirectories.forEach { directory in _ = try directory.createFile(named: .mockRandom()) }

        // Given
        let numberOfFiles = try allDirectories.reduce(0, { acc, nextDirectory in return try acc + nextDirectory.files().count })
        XCTAssertEqual(numberOfFiles, 4, "Each feature stores 2 files - one authorised and one unauthorised")

        // When
        Datadog.clearAllData()

        // Wait for async clear completion in all features:
        core.readWriteQueue.sync {}

        // Then
        let newNumberOfFiles = try allDirectories.reduce(0, { acc, nextDirectory in return try acc + nextDirectory.files().count })
        XCTAssertEqual(newNumberOfFiles, 0, "All files must be removed")

        Datadog.flushAndDeinitialize()
    }

    func testServerDateProvider() throws {
        // Given
        let serverDateProvider = ServerDateProviderMock()

        // When
        Datadog.initialize(
            appContext: .mockAny(),
            trackingConsent: .mockRandom(),
            configuration: defaultBuilder
                .set(serverDateProvider: serverDateProvider)
                .build()
        )

        serverDateProvider.offset = -1

        // Then
        let core = try XCTUnwrap(CoreRegistry.default as? DatadogCore)
        let context = core.contextProvider.read()
        XCTAssertEqual(context.serverTimeOffset, -1)

        Datadog.flushAndDeinitialize()
    }

    func testRemoveV1DeprecatedFolders() throws {
        // Given
        let cache = try Directory.cache()
        let directories = ["com.datadoghq.logs", "com.datadoghq.traces", "com.datadoghq.rum"]
        try directories.forEach {
            _ = try cache.createSubdirectory(path: $0).createFile(named: "test")
        }

        // When
        Datadog.initialize(
            appContext: .mockAny(),
            trackingConsent: .mockRandom(),
            configuration: defaultBuilder.build()
        )

        defer { Datadog.flushAndDeinitialize() }

        let core = try XCTUnwrap(CoreRegistry.default as? DatadogCore)
        // Wait for async deletion
        core.readWriteQueue.sync {}

        // Then
        XCTAssertThrowsError(try cache.subdirectory(path: "com.datadoghq.logs"))
        XCTAssertThrowsError(try cache.subdirectory(path: "com.datadoghq.traces"))
        XCTAssertThrowsError(try cache.subdirectory(path: "com.datadoghq.rum"))
    }
}

class AppContextTests: XCTestCase {
    func testBundleType() {
        let iOSAppBundle: Bundle = .mockWith(bundlePath: "mock.app")
        let iOSAppExtensionBundle: Bundle = .mockWith(bundlePath: "mock.appex")
        XCTAssertEqual(AppContext(mainBundle: iOSAppBundle).bundleType, .iOSApp)
        XCTAssertEqual(AppContext(mainBundle: iOSAppExtensionBundle).bundleType, .iOSAppExtension)
    }

    func testBundleIdentifier() {
        XCTAssertEqual(AppContext(mainBundle: .mockWith(bundleIdentifier: "com.abc.app")).bundleIdentifier, "com.abc.app")
        XCTAssertNil(AppContext(mainBundle: .mockWith(bundleIdentifier: nil)).bundleIdentifier)
    }

    func testBundleVersion() {
        XCTAssertEqual(
            AppContext(mainBundle: .mockWith(CFBundleVersion: "1.0", CFBundleShortVersionString: "1.0.0")).bundleVersion,
            "1.0.0"
        )
        XCTAssertEqual(
            AppContext(mainBundle: .mockWith(CFBundleVersion: nil, CFBundleShortVersionString: "1.0.0")).bundleVersion,
            "1.0.0"
        )
        XCTAssertEqual(
            AppContext(mainBundle: .mockWith(CFBundleVersion: "1.0", CFBundleShortVersionString: nil)).bundleVersion,
            "1.0"
        )
        XCTAssertNil(
            AppContext(mainBundle: .mockWith(CFBundleVersion: nil, CFBundleShortVersionString: nil)).bundleVersion
        )
    }

    func testBundleName() {
        XCTAssertEqual(
            AppContext(mainBundle: .mockWith(bundlePath: .mockAny(), CFBundleExecutable: "FooApp")).bundleName,
            "FooApp"
        )
    }
}

// MARK: - Deprecation Helpers

/// An assistant protocol to shim the deprecated APIs and call them with no compiler warning.
private protocol DatadogDeprecatedAPIs {
    static func initialize(appContext: AppContext, configuration: Datadog.Configuration)
}
extension Datadog: DatadogDeprecatedAPIs {}<|MERGE_RESOLUTION|>--- conflicted
+++ resolved
@@ -99,128 +99,11 @@
 
         verify(configuration: defaultBuilder.build()) {
             // verify features:
-<<<<<<< HEAD
-            XCTAssertNotNil(CoreRegistry.default.get(feature: DatadogLogsFeature.self))
-=======
-            XCTAssertNil(CoreRegistry.default.get(feature: DatadogRUMFeature.self), "When using `defaultBuilder` RUM feature should be disabled by default")
->>>>>>> 2cebe14c
             XCTAssertNil(CoreRegistry.default.get(feature: NetworkInstrumentationFeature.self))
             // verify integrations:
             XCTAssertTrue(DD.telemetry is TelemetryCore)
         }
-<<<<<<< HEAD
-
-        verify(configuration: defaultBuilder.enableLogging(false).build()) {
-            // verify features:
-            XCTAssertNil(CoreRegistry.default.get(feature: DatadogLogsFeature.self))
-            XCTAssertNil(CoreRegistry.default.get(feature: NetworkInstrumentationFeature.self))
-=======
-        verify(configuration: rumBuilder.build()) {
-            // verify features:
-            XCTAssertNotNil(CoreRegistry.default.get(feature: DatadogRUMFeature.self), "When using `rumBuilder` RUM feature should be enabled by default")
->>>>>>> 2cebe14c
-            // verify integrations:
-            XCTAssertTrue(DD.telemetry is TelemetryCore)
-        }
-
-        verify(configuration: defaultBuilder.enableTracing(false).build()) {
-            // verify features:
-<<<<<<< HEAD
-            XCTAssertNotNil(CoreRegistry.default.get(feature: DatadogLogsFeature.self))
-            XCTAssertNil(CoreRegistry.default.get(feature: NetworkInstrumentationFeature.self))
-            XCTAssertTrue(DD.telemetry is TelemetryCore)
-        }
-=======
-            XCTAssertNil(CoreRegistry.default.get(feature: DatadogRUMFeature.self), "When using `defaultBuilder` RUM feature should be disabled by default")
-            XCTAssertNil(CoreRegistry.default.get(feature: NetworkInstrumentationFeature.self))
-            XCTAssertTrue(DD.telemetry is TelemetryCore)
-        }
-        verify(configuration: rumBuilder.enableTracing(false).build()) {
-            // verify features:
-            XCTAssertNotNil(CoreRegistry.default.get(feature: DatadogRUMFeature.self), "When using `rumBuilder` RUM feature should be enabled by default")
-            XCTAssertTrue(DD.telemetry is TelemetryCore)
-        }
-
-        verify(configuration: defaultBuilder.enableRUM(true).build()) {
-            // verify features:
-            XCTAssertNil(CoreRegistry.default.get(feature: DatadogRUMFeature.self), "When using `defaultBuilder` RUM feature cannot be enabled")
-            // verify integrations:
-            XCTAssertTrue(DD.telemetry is TelemetryCore)
-        }
-        verify(configuration: rumBuilder.enableRUM(false).build()) {
-            // verify features:
-            XCTAssertNil(CoreRegistry.default.get(feature: DatadogRUMFeature.self))
-            XCTAssertNil(CoreRegistry.default.get(feature: NetworkInstrumentationFeature.self))
-            // verify integrations:
-            XCTAssertTrue(DD.telemetry is TelemetryCore)
-        }
-
-        verify(configuration: rumBuilder.trackUIKitRUMViews().build()) {
-            XCTAssertNotNil(CoreRegistry.default.get(feature: DatadogRUMFeature.self))
-            XCTAssertNotNil(CoreRegistry.default.get(feature: DatadogRUMFeature.self)?.instrumentation.viewControllerSwizzler)
-            XCTAssertNil(CoreRegistry.default.get(feature: RUMFeature.self)?.instrumentation.actionsHandler)
-            XCTAssertNil(CoreRegistry.default.get(feature: RUMFeature.self)?.instrumentation.uiApplicationSwizzler)
-        }
-        verify(
-            configuration: rumBuilder.enableRUM(false).trackUIKitRUMViews().build()
-        ) {
-            XCTAssertNil(CoreRegistry.default.get(feature: DatadogRUMFeature.self))
-            XCTAssertNil(CoreRegistry.default.get(feature: DatadogRUMFeature.self)?.instrumentation.viewControllerSwizzler)
-            XCTAssertNil(CoreRegistry.default.get(feature: RUMFeature.self)?.instrumentation.actionsHandler)
-            XCTAssertNil(CoreRegistry.default.get(feature: RUMFeature.self)?.instrumentation.uiApplicationSwizzler)
-        }
-
-        verify(configuration: rumBuilder.trackUIKitRUMActions().build()) {
-            XCTAssertNotNil(CoreRegistry.default.get(feature: DatadogRUMFeature.self))
-            XCTAssertNil(CoreRegistry.default.get(feature: DatadogRUMFeature.self)?.instrumentation.viewControllerSwizzler)
-            XCTAssertNotNil(CoreRegistry.default.get(feature: RUMFeature.self)?.instrumentation.actionsHandler)
-            XCTAssertNotNil(CoreRegistry.default.get(feature: RUMFeature.self)?.instrumentation.uiApplicationSwizzler)
-        }
-        verify(
-            configuration: rumBuilder.enableRUM(false).trackUIKitRUMActions().build()
-        ) {
-            XCTAssertNil(CoreRegistry.default.get(feature: DatadogRUMFeature.self))
-            XCTAssertNil(CoreRegistry.default.get(feature: DatadogRUMFeature.self)?.instrumentation.viewControllerSwizzler)
-            XCTAssertNil(CoreRegistry.default.get(feature: RUMFeature.self)?.instrumentation.actionsHandler)
-            XCTAssertNil(CoreRegistry.default.get(feature: RUMFeature.self)?.instrumentation.uiApplicationSwizzler)
-        }
-    }
-
-    func testSupplyingDebugLaunchArgument_itOverridesUserSettings() throws {
-        let mockProcessInfo = ProcessInfoMock(
-            arguments: [LaunchArguments.Debug]
-        )
-
-        let configuration = rumBuilder
-            .set(uploadFrequency: .rare)
-            .set(rumSessionsSamplingRate: 20.0)
-            .set(batchSize: .medium)
-            .build()
-
-        Datadog.initialize(
-            appContext: .mockWith(
-                processInfo: mockProcessInfo
-            ),
-            trackingConsent: .pending,
-            configuration: configuration
-        )
-
-        let expectedPerformancePreset = PerformancePreset(
-            batchSize: .small,
-            uploadFrequency: .frequent,
-            bundleType: .iOSApp
-        )
-
-        let core = try XCTUnwrap(CoreRegistry.default as? DatadogCore)
-        let rum = core.get(feature: DatadogRUMFeature.self)
-        XCTAssertEqual(core.performance, expectedPerformancePreset)
-        XCTAssertEqual(rum?.monitor.scopes.dependencies.sessionSampler.samplingRate, 100)
-        XCTAssertEqual(Datadog.verbosityLevel, .debug)
-
-        // Clear default verbosity after this test
-        Datadog.verbosityLevel = nil
-        Datadog.flushAndDeinitialize()
->>>>>>> 2cebe14c
+
     }
 
     // MARK: - Public APIs
@@ -380,12 +263,7 @@
         Datadog.initialize(
             appContext: .mockAny(),
             trackingConsent: .mockRandom(),
-<<<<<<< HEAD
             configuration: defaultBuilder
-                .enableLogging(true)
-=======
-            configuration: rumBuilder
->>>>>>> 2cebe14c
                 .enableTracing(true)
                 .build()
         )
