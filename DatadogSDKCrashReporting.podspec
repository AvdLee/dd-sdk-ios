Pod::Spec.new do |s|
  s.name         = "DatadogSDKCrashReporting"
  s.module_name  = "DatadogCrashReporting"
  s.version      = "1.17.0"
  s.summary      = "Official Datadog Crash Reporting SDK for iOS."
  
  s.homepage     = "https://www.datadoghq.com"
  s.social_media_url   = "https://twitter.com/datadoghq"

  s.license            = { :type => "Apache", :file => 'LICENSE' }
  s.authors            = { 
    "Maciek Grzybowski" => "maciek.grzybowski@datadoghq.com",
    "Mert Buran" => "mert.buran@datadoghq.com",
    "Maxime Epain" => "maxime.epain@datadoghq.com"
  }

  s.swift_version      = '5.1'
  s.ios.deployment_target = '11.0'
  s.tvos.deployment_target = '11.0'

  s.source = { :git => 'https://github.com/DataDog/dd-sdk-ios.git', :tag => s.version.to_s }
  s.static_framework = true

  s.source_files = "Sources/DatadogCrashReporting/**/*.swift"
<<<<<<< HEAD
  s.dependency 'DatadogSDK', s.version.to_s
=======
  s.dependency 'DatadogSDK', '1.17.0'
>>>>>>> 86b5628f
  s.dependency 'PLCrashReporter', '~> 1.11.0'
end<|MERGE_RESOLUTION|>--- conflicted
+++ resolved
@@ -22,10 +22,6 @@
   s.static_framework = true
 
   s.source_files = "Sources/DatadogCrashReporting/**/*.swift"
-<<<<<<< HEAD
   s.dependency 'DatadogSDK', s.version.to_s
-=======
-  s.dependency 'DatadogSDK', '1.17.0'
->>>>>>> 86b5628f
   s.dependency 'PLCrashReporter', '~> 1.11.0'
 end