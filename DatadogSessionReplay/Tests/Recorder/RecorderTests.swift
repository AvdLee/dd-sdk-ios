--- conflicted
+++ resolved
@@ -72,12 +72,8 @@
             touchSnapshotProducer: TouchSnapshotProducerMock(),
             snapshotProcessor: SnapshotProcessorSpy(),
             resourceProcessor: ResourceProcessorSpy(),
-<<<<<<< HEAD
-            telemetry: telemetry
-=======
             telemetry: telemetry,
             methodCallTelemetrySamplingRate: 0
->>>>>>> 3db3a984
         )
 
         // When
