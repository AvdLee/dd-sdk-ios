--- conflicted
+++ resolved
@@ -38,13 +38,8 @@
         trackBackgroundEvents: Bool = true,
         uuidGenerator: RUMUUIDGenerator = DefaultRUMUUIDGenerator(),
         ciTest: RUMCITest? = nil,
-<<<<<<< HEAD
         syntheticsTest: RUMSyntheticsTest? = nil,
-        telemetry: Telemetry = NOPTelemetry(),
         eventsMapper: RUMEventsMapper = .mockNoOp()
-=======
-        syntheticsTest: RUMSyntheticsTest? = nil
->>>>>>> a3a1d7f5
     ) -> Self {
         .init(
             featureScope: featureScope,
@@ -54,13 +49,8 @@
             trackBackgroundEvents: trackBackgroundEvents,
             uuidGenerator: uuidGenerator,
             ciTest: ciTest,
-<<<<<<< HEAD
             syntheticsTest: syntheticsTest,
-            telemetry: telemetry,
             eventsMapper: eventsMapper
-=======
-            syntheticsTest: syntheticsTest
->>>>>>> a3a1d7f5
         )
     }
 }
