/*
 * Unless explicitly stated otherwise all files in this repository are licensed under the Apache License Version 2.0.
 * This product includes software developed at Datadog (https://www.datadoghq.com/).
 * Copyright 2019-Present Datadog, Inc.
 */

import Foundation
import DatadogInternal

public extension Array where Element == FeatureMessage {
    /// Unpacks the first "baggage message" with given key in this array.
    func firstBaggage(withKey key: String) -> FeatureBaggage? {
        return compactMap({ $0.asBaggage }).filter({ $0.key == key }).first?.baggage
    }

<<<<<<< HEAD
=======
    /// Unpacks the last "baggage message" with given key in this array.
    func lastBaggage(withKey key: String) -> FeatureBaggage? {
        return compactMap({ $0.asBaggage }).filter({ $0.key == key }).last?.baggage
    }

>>>>>>> 3db3a984
    /// Unpacks the first "baggage message" with given key in this array.
    var firstWebViewMessage: WebViewMessage? {
        return lazy.compactMap { $0.asWebViewMessage }.first
    }

    /// Unpacks the first "context message" in this array.
    func firstContext() -> DatadogContext? {
        return compactMap({ $0.asContext }).first
    }

    /// Unpacks the first "telemetry message" in this array.
    func firstTelemetry() -> TelemetryMessage? {
        return compactMap({ $0.asTelemetry }).first
    }
}

public extension FeatureMessage {
    /// Extracts baggage attributes from feature message.
    var asBaggage: (key: String, baggage: FeatureBaggage)? {
        guard case let .baggage(key, baggage) = self else {
            return nil
        }
        return (key: key, baggage: baggage)
    }

    /// Extracts baggage attributes from feature message.
    var asWebViewMessage: WebViewMessage? {
        guard case let .webview(message) = self else {
            return nil
        }
        return message
    }

    /// Extracts context from feature message.
    var asContext: DatadogContext? {
        guard case let .context(context) = self else {
            return nil
        }
        return context
    }

    /// Extracts telemetry from feature message.
    var asTelemetry: TelemetryMessage? {
        guard case let .telemetry(telemetry) = self else {
            return nil
        }
        return telemetry
    }
}<|MERGE_RESOLUTION|>--- conflicted
+++ resolved
@@ -13,14 +13,11 @@
         return compactMap({ $0.asBaggage }).filter({ $0.key == key }).first?.baggage
     }
 
-<<<<<<< HEAD
-=======
     /// Unpacks the last "baggage message" with given key in this array.
     func lastBaggage(withKey key: String) -> FeatureBaggage? {
         return compactMap({ $0.asBaggage }).filter({ $0.key == key }).last?.baggage
     }
 
->>>>>>> 3db3a984
     /// Unpacks the first "baggage message" with given key in this array.
     var firstWebViewMessage: WebViewMessage? {
         return lazy.compactMap { $0.asWebViewMessage }.first
