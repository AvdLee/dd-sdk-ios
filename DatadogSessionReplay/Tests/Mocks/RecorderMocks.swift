--- conflicted
+++ resolved
@@ -289,14 +289,9 @@
             recorder: .mockRandom(),
             coordinateSpace: UIView.mockRandom(),
             ids: NodeIDGenerator(),
-<<<<<<< HEAD
-            textObfuscator: TextObfuscator(),
-            imageDataProvider: MockImageDataProvider()
-=======
             textObfuscator: mockRandomTextObfuscator(),
             selectionTextObfuscator: mockRandomTextObfuscator(),
             sensitiveTextObfuscator: mockRandomTextObfuscator()
->>>>>>> fb2d2e1f
         )
     }
 
@@ -304,26 +299,17 @@
         recorder: Recorder.Context = .mockAny(),
         coordinateSpace: UICoordinateSpace = UIView.mockAny(),
         ids: NodeIDGenerator = NodeIDGenerator(),
-<<<<<<< HEAD
-        textObfuscator: TextObfuscator = TextObfuscator(),
-        imageDataProvider: ImageDataProviding = MockImageDataProvider()
-=======
         textObfuscator: TextObfuscating = NOPTextObfuscator(),
         selectionTextObfuscator: TextObfuscating = NOPTextObfuscator(),
         sensitiveTextObfuscator: TextObfuscating = NOPTextObfuscator()
->>>>>>> fb2d2e1f
     ) -> ViewTreeRecordingContext {
         return .init(
             recorder: recorder,
             coordinateSpace: coordinateSpace,
             ids: ids,
             textObfuscator: textObfuscator,
-<<<<<<< HEAD
-            imageDataProvider: imageDataProvider
-=======
             selectionTextObfuscator: selectionTextObfuscator,
             sensitiveTextObfuscator: sensitiveTextObfuscator
->>>>>>> fb2d2e1f
         )
     }
 }
