--- conflicted
+++ resolved
@@ -128,30 +128,6 @@
         XCTAssertEqual(try spanMatcher.meta.custom(keyPath: "meta.globaltag2"), "overwrittenValue")
     }
 
-<<<<<<< HEAD
-    // MARK: - Tracer with sampling rate
-
-    func testUsingSamplingRate() throws {
-        config.sampleRate = 42
-
-        Trace.enable(with: config, in: core)
-        let tracer = Tracer.shared(in: core)
-
-        let span = tracer.startSpan(
-            operationName: "operation",
-            startTime: .mockDecember15th2019At10AMUTC()
-        )
-        span.finish(at: .mockDecember15th2019At10AMUTC(addingTimeInterval: 0.5))
-
-        let spanMatcher = try core.waitAndReturnSpanMatchers()[0]
-        XCTAssertEqual(try spanMatcher.operationName(), "operation")
-        XCTAssertEqual(try spanMatcher.startTime(), 1_576_404_000_000_000_000)
-        XCTAssertEqual(try spanMatcher.duration(), 500_000_000)
-        XCTAssertEqual(try spanMatcher.dd.samplingRate(), 0.42, accuracy: 0.01)
-    }
-
-=======
->>>>>>> 3db3a984
     // MARK: - Sending Customized Spans
 
     func testSendingCustomizedSpan() throws {
