--- conflicted
+++ resolved
@@ -60,16 +60,12 @@
 /// A `CrashReportingScenario` which uploads the crash report as "EMERGENCY" Log.
 final class CrashReportingCollectOrSendWithLoggingScenario: CrashReportingBaseScenario, TestScenario {
     func configureFeatures() {
-<<<<<<< HEAD
-        // No RUM, so the crash report is sent with Logs
-=======
         // Enable Logs
         Logs.enable(
             with: Logs.Configuration(
                 customEndpoint: Environment.serverMockConfiguration()?.logsEndpoint
             )
         )
->>>>>>> 2cebe14c
 
         DatadogCrashReporter.initialize()
     }
