--- conflicted
+++ resolved
@@ -22,12 +22,8 @@
 
     let core: DatadogCoreProtocol
     let dateProvider: DateProvider
-<<<<<<< HEAD
-=======
-    let dateCorrector: DateCorrector
     var configurationEventMapper: RUMTelemetryConfiguratoinMapper?
     let delayedDispatcher: RUMTelemetryDelayedDispatcher
->>>>>>> 86be6acb
     let sampler: Sampler
 
     /// Keeps track of current session
@@ -51,19 +47,12 @@
     init(
         in core: DatadogCoreProtocol,
         dateProvider: DateProvider,
-<<<<<<< HEAD
-=======
-        dateCorrector: DateCorrector,
         configurationEventMapper: RUMTelemetryConfiguratoinMapper?,
         delayedDispatcher: RUMTelemetryDelayedDispatcher?,
->>>>>>> 86be6acb
         sampler: Sampler
     ) {
         self.core = core
         self.dateProvider = dateProvider
-<<<<<<< HEAD
-=======
-        self.dateCorrector = dateCorrector
         self.configurationEventMapper = configurationEventMapper
         self.delayedDispatcher = delayedDispatcher ?? { block in
             // By default, wait 5 seconds to dispatch configuration events
@@ -71,7 +60,6 @@
                 block()
             }
         }
->>>>>>> 86be6acb
         self.sampler = sampler
     }
 
@@ -153,9 +141,6 @@
         }
     }
 
-<<<<<<< HEAD
-    private func record(event id: String, operation: @escaping (DatadogContext, Writer) -> Void) {
-=======
     /// Sends a `TelemetryConfigurationEvent` event.
     /// see. https://github.com/DataDog/rum-events-format/blob/master/schemas/telemetry/configuration-schema.json
     ///
@@ -169,25 +154,28 @@
     /// - Parameters:
     ///   - configuration: The current configuration
     func configuration(configuration: FeaturesConfiguration) {
+        let date = dateProvider.now
+
         self.delayedDispatcher {
-            let date = self.dateProvider.now.addingTimeInterval(self.dateCorrector.offset)
-
             self.record(event: "_dd.configuration") { context, writer in
-                let actionId = context.activeUserActionID?.toRUMDataFormat
-                let viewId = context.activeViewID?.toRUMDataFormat
-                let sessionId = context.sessionID == RUMUUID.nullUUID ? nil : context.sessionID.toRUMDataFormat
+                let attributes = context.featuresAttributes["rum"]
+
+                let applicationId = attributes?[RUMMonitor.Attributes.applicationID, type: String.self]
+                let sessionId = attributes?[RUMMonitor.Attributes.sessionID, type: String.self]
+                let viewId = attributes?[RUMMonitor.Attributes.viewID, type: String.self]
+                let actionId = attributes?[RUMMonitor.Attributes.userActionID, type: String.self]
 
                 var event = TelemetryConfigurationEvent(
                     dd: .init(),
                     action: actionId.map { .init(id: $0) },
-                    application: .init(id: self.applicationID),
-                    date: date.timeIntervalSince1970.toInt64Milliseconds,
+                    application: applicationId.map { .init(id: $0) },
+                    date: date.addingTimeInterval(context.serverTimeOffset).timeIntervalSince1970.toInt64Milliseconds,
                     experimentalFeatures: nil,
                     service: "dd-sdk-ios",
                     session: sessionId.map { .init(id: $0) },
-                    source: TelemetryConfigurationEvent.Source(rawValue: self.source) ?? .ios,
+                    source: .init(rawValue: context.source) ?? .ios,
                     telemetry: .init(configuration: configuration.asTelemetry()),
-                    version: self.sdkVersion,
+                    version: context.sdkVersion,
                     view: viewId.map { .init(id: $0) }
                 )
 
@@ -200,10 +188,7 @@
         }
     }
 
-    private func record(event id: String, operation: @escaping (RUMContext, Writer) -> Void) {
-        let rum = core.v1.feature(RUMFeature.self)
-
->>>>>>> 86be6acb
+    private func record(event id: String, operation: @escaping (DatadogContext, Writer) -> Void) {
         guard
             let rum = core.v1.scope(for: RUMFeature.self),
             sampler.sample()
