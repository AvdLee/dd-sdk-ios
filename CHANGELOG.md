# Unreleased

<<<<<<< HEAD
# 2.0.0 / 31-07-2023

Release `2.0` introduces breaking changes. Follow the [Migration Guide](MIGRATION.md) to upgrade from `1.x` versions.

- [FEATURE] Session Replay.
- [FEATURE] Support multiple SDK instances.
- [IMPROVEMENT] All relevant products (RUM, Trace, Logs, etc.) are now extracted into different modules.
- [BUGFIX] Module stability: fix name collision. 

# 1.22.0 / 21-07-2023
=======
# 1.22.0 / 21-07-2023
- [BUGFIX] Fix APM local spans not correlating with RUM views. See [#1355][]
>>>>>>> ac1e0815
- [IMPROVEMENT] Reduce number of view updates by filtering events from payload. See [#1328][]

# 1.21.0 / 27-06-2023
- [BUGFIX] Fix TracingUUID string format. See [#1311][] (Thanks [@changm4n][])
- [BUGFIX] Rename _Datadog_Private to DatadogPrivate. See [#1331] (Thanks [@alexfanatics][])
- [IMPROVEMENT] Add context to crash when there's an active view. See [#1315][]


# 1.20.0 / 01-06-2023
- [BUGFIX] Use targetTimestamp as reference to calculate FPS for variable refresh rate displays. See [#1272][]

# 1.19.0 / 26-04-2023
- [BUGFIX] Fix view attributes override by action attributes. See [#1250][]
- [IMPROVEMENT] Add Tracer sampling rate. See [#1259][]
- [BUGFIX] Fix RUM context not being attached to log when no user action exists. See [#1264][]

# 1.18.0 / 19-04-2023
- [IMPROVEMENT] Add start reason to the session. See [#1247][]
- [IMPROVEMENT] Add ability to stop the session. See [#1219][]

# 1.17.0 / 23-03-2023
- [BUGFIX] Fix crash in `VitalInfoSampler`. See [#1216][] (Thanks [@cltnschlosser][])
- [IMPROVEMENT] Fix Xcode analysis warning. See [#1220][]
- [BUGFIX] Send crashes to both RUM and Logs. See [#1209][]

# 1.16.0 / 02-03-2023
- [IMPROVEMENT] Always create an ApplicationLaunch view on session initialization. See [#1160][]
- [BUGFIX] Remove the data race caused by sampling on the RUM thread. See [#1177][] (Thanks [@cltnschlosser][])
- [BUGFIX] Add ability to adjust configuration telemetry sampling rate. See [#1188][]

# 1.15.0 / 23-01-2023

- [BUGFIX] Fix 'Could not allocate memory' after corrupted TLV. See [#1089][] (Thanks [@cltnschlosser][])
- [BUGFIX] Fix error count on the view update event following a crash. See [#1145][]

# 1.14.0 / 20-12-2022

- [IMPROVEMENT] Add a method for sending error attributes on logs as strings. See [#1051][].
- [IMPROVEMENT] Add manual Open Telemetry b3 headers injection. See [#1057][]
- [IMPROVEMENT] Add automatic Open Telemetry b3 headers injection. See [#1061][]
- [IMPROVEMENT] Add manual and automatic W3C traceparent header injection. See [#1071][]

# 1.13.0 / 08-11-2022

- [IMPROVEMENT] Improve console logs when using `DDNoopRUMMonitor`. See [#1007][] (Thanks [@dfed][])
- [IMPROVEMENT] Add public API to control tracking of frustrations signals. See [#1013][]
- [IMPROVEMENT] Send trace sample rate (`dd.rulePsr`) for APM's traffic ingestion control page. See [#1029][]
- [IMPROVEMENT] Add a method to add user info properties. See [#1031][]
- [BUGFIX] Fix vitals default presets. See [#1043][]
- [IMPROVEMENT] Add logging sampling. See [#1045][]


# 1.12.1 / 18-10-2022

- [IMPROVEMENT] Upgrade to PLCrashReporter 1.11.0 to fix Xcode 14 support.

# 1.12.0 / 16-09-2022

- [BUGFIX] Fix manual User Action dropped if a new view start. See [#997][]
- [IMPROVEMENT] Enable cross-platform SDKs to change app `version`. See [#973][]
- [IMPROVEMENT] Add internal APIs for cross-platform SDKs. See [#964][]
- [IMPROVEMENT] Add mobile vitals frequency configuration. See [#876][]
- [IMPROVEMENT] Include the exact model information in RUM `device.model`. See [#888][]
- [FEATURE] Allow filtering outgoing logs with a status threshold. See [#867][]
- [BUGFIX] Fix compilation issue in SwiftUI Previews. See [#949][]
- [IMPROVEMENT] Expose server date provider for custom clock synchronization. See [#950][]

# 1.11.1 / 20-06-2022

### Changes

- [BUGFIX] Fix Mac Catalyst builds compatibility. See [#894][]

# 1.11.0 / 13-06-2022

### Changes

- [BUGFIX] Fix rare problem with bringing up the "Local Network Permission" alert. See [#830][]
- [BUGFIX] Fix RUM event `source`. See [#832][]
- [BUGFIX] Stop reporting pre-warmed application launch time. See [#789][]
- [BUGFIX] Allow log event dropping. See [#795][]
- [FEATURE] Integration with CI Visibility Tests. See[#761][]
- [FEATURE] Add tvOS Support. See [#793][]
- [FEATURE] Add data encryption interface on-disk data storage. See [#797][]
- [IMPROVEMENT] Allow manually tracked resources in RUM Sessions to detect first party hosts. See [#837][]
- [IMPROVEMENT] Add tracing sampling rate. See [#851][]
- [IMPROVEMENT] Crash Reporting: Filter out unrecognized trailing `???` stack frame in `error.stack`. See [#794][]
- [IMPROVEMENT] Reduce the number of intermediate view events sent in RUM payloads. See [#815][]
- [IMPROVEMENT] Allow manually tracked resources in RUM Sessions to detect first party hosts. See [#837][]
- [IMPROVEMENT] Add tracing sampling rate. See [#851][]
- [BUGFIX] Fix rare problem with bringing up the "Local Network Permission" alert. See [#830][]
- [BUGFIX] Fix RUM event `source`. See [#832][]
- [FEATURE] Integration with CI Visibility Tests. See[#761][]
- [FEATURE] Add tvOS Support. See [#793][]
- [FEATURE] Add data encryption interface on-disk data storage. See [#797][]
- [BUGFIX] Stop reporting pre-warmed application launch time. See [#789][]
- [BUGFIX] Allow log event dropping. See [#795][]
- [IMPROVEMENT] Crash Reporting: Filter out unrecognized trailing `???` stack frame in `error.stack`. See [#794][]
- [IMPROVEMENT] Reduce the number of intermediate view events sent in RUM payloads. See [#815][]

# 1.10.0 / 04-12-2022

### Changes

- [FEATURE] Web-view tracking. See [#729][]
- [BUGFIX] Strip query parameters from span resource. See [#728][]

# 1.9.0 / 01-26-2022

### Changes

- [BUGFIX] Report binary image with no UUID. See [#724][]
- [FEATURE] Add Application Launch events tracking. See [#699][]
- [FEATURE] Set `PLCrashReporter` custom path. See [#692][]
- [FEATURE] `SwiftUI` Instrumentation. See [#676][]
- [IMPROVEMENT] Embed Kronos. See [#708][]
- [IMPROVEMENT] Add `@service` attribute to all RUM events. See [#725][]
- [IMPROVEMENT] Adds support for flutter error source. See [#715][]
- [IMPROVEMENT] Add crash reporting console logs. See [#712][]
- [IMPROVEMENT] Keep view active until all resources are consumed. See [#702][]
- [IMPROVEMENT] Allow passing in a type for errors sent with a message. See [#680][] (Thanks [@AvdLee][])
- [IMPROVEMENT] Add config overrides for debug launch arguments. See [#679][]

# 1.8.0 / 11-23-2021

### Changes

- [BUGFIX] Fix rare crash in `CarrierInfoProvider`. See [#627][] [#623][], [#619][] (Thanks [@safa-ads][], [@matcartmill][])
- [BUGFIX] Crash Reporting: Fix issue with some truncated stack traces not being displayed. See [#641][]
- [BUGFIX] Fix reading SDK attributes in Objective-C. See [#654][]
- [FEATURE] RUM: Track slow UI renders with RUM Long Tasks. See [#567][]
- [FEATURE] RUM: Add API to notify RUM session start: `.onRUMSessionStart(_: (String, Bool) -> Void)`. See [#590][]
- [FEATURE] Logs: Add logs scrubbing API: `.setLogEventMapper(_: (LogEvent) -> LogEvent)`. See [#640][]
- [FEATURE] Add `Datadog.isInitialized` API. See [#566][]
- [FEATURE] Add API for clearing out all SDK data: `Datadog.clearAllData()`. See [#644][]
- [FEATURE] Add support for `us5` site. See [#576][]
- [FEATURE] Support `URLSession` proxy configuration with `.connectionProxyDictionary`. See [#582][]
- [IMPROVEMENT] Compress HTTP body in SDK uploads. See [#626][]
- [IMPROVEMENT] Change type of `.xhr` RUM Resources to `.native`. See [#605][]
- [IMPROVEMENT] Link logs and traces to RUM Actions. See [#615][]
- [IMPROVEMENT] Crash Reporting: Fix symbolication issue for iOS Simulator crashes. See [#563][]
- [IMPROVEMENT] Fix various typos in docs. See [#569][] (Thanks [@michalsrutek][])
- [IMPROVEMENT] Use Intake API V2 for SDK data uploads. See [#562][]

# 1.7.2 / 11-8-2021

### Changes

- [BUGFIX] Fix iOS 15 crash related to `ProcessInfo.isLowPowerModeEnabled`. See [#609][] [#655][] (Thanks [@pingd][])

# 1.7.1 / 10-4-2021

### Changes

- [BUGFIX] Fix iOS 15 crash in `MobileDevice.swift`. See [#609][] [#613][] (Thanks [@arnauddorgans][], [@earltedly][])
- [BUGFIX] RUM: Fix bug with "Refresh Rate" Mobile Vital reporting very low values. [#608][]

# 1.7.0 / 09-27-2021

### Changes

- [BUGFIX] RUM: Fix `DDRUMView` API visibility for Objective-C. See [#583][]
- [FEATURE] Crash Reporting: Add `DatadogCrashReporting`
- [FEATURE] RUM: Add Mobile Vitals. See [#493][] [#514][] [#522][] [#495][]
- [FEATURE] RUM: Add option for renaming instrumented actions. See [#539][]
- [FEATURE] RUM: Add option for tracking events when app is in background. See [#504][] [#537][]
- [FEATURE] Add support for `us3` site. See [#523][]
- [IMPROVEMENT] RUM: Improve RUM <> APM integration. See [#524][] [#575][] [#531][] (Thanks [@jracollins][], [@marcusway][])
- [IMPROVEMENT] RUM: Improve naming for views started with `key:`. See [#534][]
- [IMPROVEMENT] RUM: Improve actions instrumentation. See [#509][] [#545][] [#547][]
- [IMPROVEMENT] RUM: Sanitize custom timings for views. See [#525][]
- [IMPROVEMENT] Do not retry uploading events if Client Token is invalid. See [#535][]

# 1.6.0 / 06-09-2021

### Changes

- [BUGFIX] Trace: Fix `[configuration trackUIKitRUMViews]` not working properly in Obj-c. See [#419][]
- [BUGFIX] Trace: Make `tracePropagationHTTPHeaders` available in Obj-c. See [#421][] (Thanks [@ben-yolabs][])
- [BUGFIX] RUM: Fix RUM Views auto-instrumentation issue on iOS 11. See [#474][]
- [FEATURE] RUM: Support adding custom attributes for auto-instrumented RUM Resources. See [#473][]
- [FEATURE] Trace: Add scrubbing APIs for redacting auto-instrumented spans. See [#481][]
- [IMPROVEMENT] RUM: Add "VIEW NAME" attribute to RUM Views. See [#318][]
- [IMPROVEMENT] RUM: Views cannot be now dropped using view event mapper. See [#415][]
- [IMPROVEMENT] RUM: Improve presentation of errors sent with `Logger`. See [#423][]
- [IMPROVEMENT] Trace: Improve presentation of errors sent with `span.log()`. See [#431][]
- [IMPROVEMENT] Add support for extra user attributes in Obj-c. See [#444][]
- [IMPROVEMENT] Trace: Add `foreground_duration` and `is_background` information to network spans. See [#436][]
- [IMPROVEMENT] RUM: Views will now automatically stop when the app leaves foreground. See [#479][]
- [IMPROVEMENT] `DDURLSessionDelegate` can now be initialized before starting SDK. See [#483][]

# 1.5.2 / 04-13-2021

### Changes

- [BUGFIX] Add missing RUM Resource APIs to RUM for Objc. See [#447][] (Thanks [@sdejesusF][])
- [BUGFIX] Fix eventual `swiftlint` error during `carthage` builds. See [#450][]
- [IMPROVEMENT] Improve cocoapods installation by not requiring `!use_frameworks`. See [#451][]

# 1.5.1 / 03-11-2021

### Changes

- [BUGFIX] Carthage XCFrameworks support. See [#439][]

# 1.5.0 / 03-04-2021

### Changes

- [BUGFIX] Fix baggage items propagation issue for `Span`. See [#365][] (Thanks [@philtre][])
- [FEATURE] Add set of scrubbing APIs for redacting and dropping particular RUM Events. See [#367][]
- [FEATURE] Add support for GDPR compliance with new `Datadog.set(trackingConsent:)` API. See [#335][]
- [FEATURE] Add `Global.rum.addTiming(name:)` API for marking custom tming events in RUM Views. See [#323][]
- [FEATURE] Add support for Alamofire networking with `DatadogAlamofireExtension`. See [#340][]
- [FEATURE] Add configuration of data upload frequency and paylaod size with `.set(batchSize:)` and `.set(uploadFrequency:)` APIs. See [#358][]
- [FEATURE] Add convenient `.setError(_:)` API for setting `Error` on `Span`. See [#390][]
- [IMPROVEMENT] Improve `DATE` accurracy (with NTP time sync) for all data send from the SDK. See [#327][]
- [IMPROVEMENT] Improve App Launch Time metric accurracy. See [#381][]

# 1.4.1 / 01-18-2021

### Changes

- [BUGFIX] Fix app extension compilation issue for `UIApplication.shared` symbol. See [#370][] (Thanks [@SimpleApp][])

# 1.4.0 / 12-14-2020

### Changes

- [BUGFIX] Fix crash when `serviceName` contains space characters. See [#317][] (Thanks [@philtre][])
- [BUGFIX] Fix issue with data uploads when battery status is `.unknown`. See [#320][]
- [BUGFIX] Fix compilation issue for Mac Catalyst. See [#277][] (Thanks [@Hengyu][])
- [FEATURE] RUM: Add RUM monitoring feature (manual and auto instrumentation)
- [FEATURE] Add single `.set(endpoint:)` API to configure all Datadog endpoints. See [#322][]
- [FEATURE] Add support for GovCloud endpoints. See [#235][]
- [FEATURE] Add support for extra user attributes. See [#315][]
- [FEATURE] Logs: Add `error: Error` attribute to logging APIs. See [#303][] (Thanks [@sdejesusF][])
- [FEATURE] Trace: Add `span.setActive()` API for indirect referencing Spans. See [#187][]
- [FEATURE] Trace: Add `Global.sharedTracer.startRootSpan(...)` API. See [#236][]
- [IMPROVEMENT] Trace: Add auto instrumentation for `URLSessionTasks` created with no completion handler. See [#262][]
- [IMPROVEMENT] Extend allowed characters set for the `environment` value. See [#246][] (Thanks [@sdejesusF][])
- [IMPROVEMENT] Improve data upload performance. See [#249][]

# 1.3.1 / 08-14-2020

### Changes

- [BUGFIX] Fix SPM compilation issue for DatadogObjC. See [#220][] (Thanks [@TsvetelinVladimirov][])
- [BUGFIX] Fix compilation issue in Xcode 11.3.1. See [#217][] (Thanks [@provTheodoreNewell][])

# 1.3.0 / 08-03-2020

### Changes

- [FEATURE] Trace: Add tracing feature following the Open Tracing spec

# 1.2.4 / 07-17-2020

### Changes

- [BUGFIX] Logs: Fix out-of-memory crash on intensive logging. See [#185][] (Thanks [@hyling][])

# 1.2.3 / 07-15-2020

### Changes

- [BUGFIX] Logs: Fix memory leaks in logs upload. See [#180][] (Thanks [@hyling][])
- [BUGFIX] Fix App Store Connect validation issue for `DatadogObjC`. See [#182][] (Thanks [@hyling][])

# 1.2.2 / 06-12-2020

### Changes

- [BUGFIX] Logs: Fix occasional logs malformation. See [#133][]

# 1.2.1 / 06-09-2020

### Changes

- [BUGFIX] Fix `ISO8601DateFormatter` crash on iOS 11.0 and 11.1. See [#129][] (Thanks [@lgaches][], [@Britton-Earnin][])

# 1.2.0 / 05-22-2020

### Changes

- [BUGFIX] Logs: Fixed family of `NWPathMonitor` crashes. See [#110][] (Thanks [@LeffelMania][], [@00FA9A][], [@jegnux][])
- [FEATURE] Logs: Change default `serviceName` to app bundle identifier. See [#102][]
- [IMPROVEMENT] Logs: Add milliseconds precision. See [#96][] (Thanks [@flobories][])
- [IMPROVEMENT] Logs: Deliver logs faster in app extensions. See [#84][] (Thanks [@lmramirez][])
- [OTHER] Logs: Change default `source` to `"ios"`. See [#111][]
- [OTHER] Link SDK as dynamic framework in SPM. See [#82][]

# 1.1.0 / 04-21-2020

### Changes

- [BUGFIX] Fix "Missing required module 'Datadog_Private'" Carthage error. See [#80][]
- [IMPROVEMENT] Logs: Sync logs time with server. See [#65][]

# 1.0.2 / 04-08-2020

### Changes

- [BUGFIX] Fix "'module.modulemap' should be inside the 'include' directory" Carthage error. See [#73][] (Thanks [@joeydong][])

# 1.0.1 / 04-07-2020

### Changes

- [BUGFIX] Fix "out of memory" crash. See [#64][] (Thanks [@lmramirez][])

# 1.0.0 / 03-31-2020

### Changes

- [FEATURE] Logs: Add logging feature

<!--- The following link definition list is generated by PimpMyChangelog --->

[#64]: https://github.com/DataDog/dd-sdk-ios/issues/64
[#65]: https://github.com/DataDog/dd-sdk-ios/issues/65
[#73]: https://github.com/DataDog/dd-sdk-ios/issues/73
[#80]: https://github.com/DataDog/dd-sdk-ios/issues/80
[#82]: https://github.com/DataDog/dd-sdk-ios/issues/82
[#84]: https://github.com/DataDog/dd-sdk-ios/issues/84
[#96]: https://github.com/DataDog/dd-sdk-ios/issues/96
[#102]: https://github.com/DataDog/dd-sdk-ios/issues/102
[#110]: https://github.com/DataDog/dd-sdk-ios/issues/110
[#111]: https://github.com/DataDog/dd-sdk-ios/issues/111
[#129]: https://github.com/DataDog/dd-sdk-ios/issues/129
[#133]: https://github.com/DataDog/dd-sdk-ios/issues/133
[#180]: https://github.com/DataDog/dd-sdk-ios/issues/180
[#182]: https://github.com/DataDog/dd-sdk-ios/issues/182
[#185]: https://github.com/DataDog/dd-sdk-ios/issues/185
[#187]: https://github.com/DataDog/dd-sdk-ios/issues/187
[#217]: https://github.com/DataDog/dd-sdk-ios/issues/217
[#220]: https://github.com/DataDog/dd-sdk-ios/issues/220
[#235]: https://github.com/DataDog/dd-sdk-ios/issues/235
[#236]: https://github.com/DataDog/dd-sdk-ios/issues/236
[#246]: https://github.com/DataDog/dd-sdk-ios/issues/246
[#249]: https://github.com/DataDog/dd-sdk-ios/issues/249
[#262]: https://github.com/DataDog/dd-sdk-ios/issues/262
[#277]: https://github.com/DataDog/dd-sdk-ios/issues/277
[#303]: https://github.com/DataDog/dd-sdk-ios/issues/303
[#315]: https://github.com/DataDog/dd-sdk-ios/issues/315
[#317]: https://github.com/DataDog/dd-sdk-ios/issues/317
[#318]: https://github.com/DataDog/dd-sdk-ios/issues/318
[#320]: https://github.com/DataDog/dd-sdk-ios/issues/320
[#322]: https://github.com/DataDog/dd-sdk-ios/issues/322
[#323]: https://github.com/DataDog/dd-sdk-ios/issues/323
[#327]: https://github.com/DataDog/dd-sdk-ios/issues/327
[#335]: https://github.com/DataDog/dd-sdk-ios/issues/335
[#340]: https://github.com/DataDog/dd-sdk-ios/issues/340
[#358]: https://github.com/DataDog/dd-sdk-ios/issues/358
[#365]: https://github.com/DataDog/dd-sdk-ios/issues/365
[#367]: https://github.com/DataDog/dd-sdk-ios/issues/367
[#370]: https://github.com/DataDog/dd-sdk-ios/issues/370
[#381]: https://github.com/DataDog/dd-sdk-ios/issues/381
[#390]: https://github.com/DataDog/dd-sdk-ios/issues/390
[#415]: https://github.com/DataDog/dd-sdk-ios/issues/415
[#419]: https://github.com/DataDog/dd-sdk-ios/issues/419
[#421]: https://github.com/DataDog/dd-sdk-ios/issues/421
[#423]: https://github.com/DataDog/dd-sdk-ios/issues/423
[#431]: https://github.com/DataDog/dd-sdk-ios/issues/431
[#436]: https://github.com/DataDog/dd-sdk-ios/issues/436
[#439]: https://github.com/DataDog/dd-sdk-ios/issues/439
[#444]: https://github.com/DataDog/dd-sdk-ios/issues/444
[#447]: https://github.com/DataDog/dd-sdk-ios/issues/447
[#450]: https://github.com/DataDog/dd-sdk-ios/issues/450
[#451]: https://github.com/DataDog/dd-sdk-ios/issues/451
[#473]: https://github.com/DataDog/dd-sdk-ios/issues/473
[#474]: https://github.com/DataDog/dd-sdk-ios/issues/474
[#479]: https://github.com/DataDog/dd-sdk-ios/issues/479
[#481]: https://github.com/DataDog/dd-sdk-ios/issues/481
[#483]: https://github.com/DataDog/dd-sdk-ios/issues/483
[#493]: https://github.com/DataDog/dd-sdk-ios/issues/493
[#495]: https://github.com/DataDog/dd-sdk-ios/issues/495
[#504]: https://github.com/DataDog/dd-sdk-ios/issues/504
[#509]: https://github.com/DataDog/dd-sdk-ios/issues/509
[#514]: https://github.com/DataDog/dd-sdk-ios/issues/514
[#522]: https://github.com/DataDog/dd-sdk-ios/issues/522
[#523]: https://github.com/DataDog/dd-sdk-ios/issues/523
[#524]: https://github.com/DataDog/dd-sdk-ios/issues/524
[#525]: https://github.com/DataDog/dd-sdk-ios/issues/525
[#531]: https://github.com/DataDog/dd-sdk-ios/issues/531
[#534]: https://github.com/DataDog/dd-sdk-ios/issues/534
[#535]: https://github.com/DataDog/dd-sdk-ios/issues/535
[#537]: https://github.com/DataDog/dd-sdk-ios/issues/537
[#539]: https://github.com/DataDog/dd-sdk-ios/issues/539
[#545]: https://github.com/DataDog/dd-sdk-ios/issues/545
[#547]: https://github.com/DataDog/dd-sdk-ios/issues/547
[#562]: https://github.com/DataDog/dd-sdk-ios/issues/562
[#563]: https://github.com/DataDog/dd-sdk-ios/issues/563
[#566]: https://github.com/DataDog/dd-sdk-ios/issues/566
[#567]: https://github.com/DataDog/dd-sdk-ios/issues/567
[#569]: https://github.com/DataDog/dd-sdk-ios/issues/569
[#575]: https://github.com/DataDog/dd-sdk-ios/issues/575
[#576]: https://github.com/DataDog/dd-sdk-ios/issues/576
[#582]: https://github.com/DataDog/dd-sdk-ios/issues/582
[#583]: https://github.com/DataDog/dd-sdk-ios/issues/583
[#590]: https://github.com/DataDog/dd-sdk-ios/issues/590
[#605]: https://github.com/DataDog/dd-sdk-ios/issues/605
[#608]: https://github.com/DataDog/dd-sdk-ios/issues/608
[#609]: https://github.com/DataDog/dd-sdk-ios/issues/609
[#613]: https://github.com/DataDog/dd-sdk-ios/issues/613
[#615]: https://github.com/DataDog/dd-sdk-ios/issues/615
[#619]: https://github.com/DataDog/dd-sdk-ios/issues/619
[#623]: https://github.com/DataDog/dd-sdk-ios/issues/623
[#626]: https://github.com/DataDog/dd-sdk-ios/issues/626
[#627]: https://github.com/DataDog/dd-sdk-ios/issues/627
[#640]: https://github.com/DataDog/dd-sdk-ios/issues/640
[#641]: https://github.com/DataDog/dd-sdk-ios/issues/641
[#644]: https://github.com/DataDog/dd-sdk-ios/issues/644
[#654]: https://github.com/DataDog/dd-sdk-ios/issues/654
[#655]: https://github.com/DataDog/dd-sdk-ios/issues/655
[#676]: https://github.com/DataDog/dd-sdk-ios/issues/676
[#679]: https://github.com/DataDog/dd-sdk-ios/issues/679
[#680]: https://github.com/DataDog/dd-sdk-ios/issues/680
[#692]: https://github.com/DataDog/dd-sdk-ios/issues/692
[#699]: https://github.com/DataDog/dd-sdk-ios/issues/699
[#702]: https://github.com/DataDog/dd-sdk-ios/issues/702
[#708]: https://github.com/DataDog/dd-sdk-ios/issues/708
[#712]: https://github.com/DataDog/dd-sdk-ios/issues/712
[#715]: https://github.com/DataDog/dd-sdk-ios/issues/715
[#724]: https://github.com/DataDog/dd-sdk-ios/issues/724
[#725]: https://github.com/DataDog/dd-sdk-ios/issues/725
[#728]: https://github.com/DataDog/dd-sdk-ios/issues/728
[#729]: https://github.com/DataDog/dd-sdk-ios/issues/729
[#761]: https://github.com/DataDog/dd-sdk-ios/issues/761
[#789]: https://github.com/DataDog/dd-sdk-ios/issues/789
[#793]: https://github.com/DataDog/dd-sdk-ios/issues/793
[#794]: https://github.com/DataDog/dd-sdk-ios/issues/794
[#795]: https://github.com/DataDog/dd-sdk-ios/issues/795
[#797]: https://github.com/DataDog/dd-sdk-ios/issues/797
[#815]: https://github.com/DataDog/dd-sdk-ios/issues/815
[#830]: https://github.com/DataDog/dd-sdk-ios/issues/830
[#832]: https://github.com/DataDog/dd-sdk-ios/issues/832
[#837]: https://github.com/DataDog/dd-sdk-ios/issues/837
[#851]: https://github.com/DataDog/dd-sdk-ios/issues/851
[#867]: https://github.com/DataDog/dd-sdk-ios/issues/867
[#876]: https://github.com/DataDog/dd-sdk-ios/issues/876
[#888]: https://github.com/DataDog/dd-sdk-ios/issues/888
[#894]: https://github.com/DataDog/dd-sdk-ios/issues/894
[#949]: https://github.com/DataDog/dd-sdk-ios/issues/949
[#950]: https://github.com/DataDog/dd-sdk-ios/issues/950
[#964]: https://github.com/DataDog/dd-sdk-ios/issues/964
[#973]: https://github.com/DataDog/dd-sdk-ios/issues/973
[#997]: https://github.com/DataDog/dd-sdk-ios/issues/997
[#1007]: https://github.com/DataDog/dd-sdk-ios/issues/1007
[#1013]: https://github.com/DataDog/dd-sdk-ios/issues/1013
[#1029]: https://github.com/DataDog/dd-sdk-ios/issues/1029
[#1031]: https://github.com/DataDog/dd-sdk-ios/issues/1031
[#1043]: https://github.com/DataDog/dd-sdk-ios/issues/1043
[#1045]: https://github.com/DataDog/dd-sdk-ios/pull/1045
[#1051]: https://github.com/DataDog/dd-sdk-ios/pull/1051
[#1057]: https://github.com/DataDog/dd-sdk-ios/pull/1057
[#1061]: https://github.com/DataDog/dd-sdk-ios/pull/1061
[#1071]: https://github.com/DataDog/dd-sdk-ios/pull/1071
[#1089]: https://github.com/DataDog/dd-sdk-ios/pull/1089
[#1145]: https://github.com/DataDog/dd-sdk-ios/pull/1145
[#1160]: https://github.com/DataDog/dd-sdk-ios/pull/1160
[#1177]: https://github.com/DataDog/dd-sdk-ios/pull/1177
[#1188]: https://github.com/DataDog/dd-sdk-ios/pull/1188
[#1209]: https://github.com/DataDog/dd-sdk-ios/pull/1209
[#1216]: https://github.com/DataDog/dd-sdk-ios/pull/1216
[#1219]: https://github.com/DataDog/dd-sdk-ios/pull/1219
[#1220]: https://github.com/DataDog/dd-sdk-ios/pull/1220
[#1247]: https://github.com/DataDog/dd-sdk-ios/pull/1247
[#1250]: https://github.com/DataDog/dd-sdk-ios/pull/1250
[#1259]: https://github.com/DataDog/dd-sdk-ios/pull/1259
[#1264]: https://github.com/DataDog/dd-sdk-ios/pull/1264
[#1272]: https://github.com/DataDog/dd-sdk-ios/pull/1272
[#1311]: https://github.com/DataDog/dd-sdk-ios/pull/1311
[#1315]: https://github.com/DataDog/dd-sdk-ios/pull/1315
[#1331]: https://github.com/DataDog/dd-sdk-ios/pull/1331
[#1328]: https://github.com/DataDog/dd-sdk-ios/pull/1328
[#1355]: https://github.com/DataDog/dd-sdk-ios/pull/1355
[@00fa9a]: https://github.com/00FA9A
[@britton-earnin]: https://github.com/Britton-Earnin
[@hengyu]: https://github.com/Hengyu
[@leffelmania]: https://github.com/LeffelMania
[@simpleapp]: https://github.com/SimpleApp
[@tsvetelinvladimirov]: https://github.com/TsvetelinVladimirov
[@arnauddorgans]: https://github.com/arnauddorgans
[@ben-yolabs]: https://github.com/ben-yolabs
[@earltedly]: https://github.com/earltedly
[@flobories]: https://github.com/flobories
[@hyling]: https://github.com/hyling
[@jegnux]: https://github.com/jegnux
[@joeydong]: https://github.com/joeydong
[@jracollins]: https://github.com/jracollins
[@lgaches]: https://github.com/lgaches
[@lmramirez]: https://github.com/lmramirez
[@marcusway]: https://github.com/marcusway
[@matcartmill]: https://github.com/matcartmill
[@michalsrutek]: https://github.com/michalsrutek
[@philtre]: https://github.com/philtre
[@pingd]: https://github.com/pingd
[@provtheodorenewell]: https://github.com/provTheodoreNewell
[@safa-ads]: https://github.com/safa-ads
[@sdejesusf]: https://github.com/sdejesusF
[@avdlee]: https://github.com/AvdLee
[@dfed]: https://github.com/dfed
[@cltnschlosser]: https://github.com/cltnschlosser
[@alexfanatics]: https://github.com/alexfanatics
[@changm4n]: https://github.com/changm4n<|MERGE_RESOLUTION|>--- conflicted
+++ resolved
@@ -1,6 +1,5 @@
 # Unreleased
 
-<<<<<<< HEAD
 # 2.0.0 / 31-07-2023
 
 Release `2.0` introduces breaking changes. Follow the [Migration Guide](MIGRATION.md) to upgrade from `1.x` versions.
@@ -11,10 +10,8 @@
 - [BUGFIX] Module stability: fix name collision. 
 
 # 1.22.0 / 21-07-2023
-=======
 # 1.22.0 / 21-07-2023
 - [BUGFIX] Fix APM local spans not correlating with RUM views. See [#1355][]
->>>>>>> ac1e0815
 - [IMPROVEMENT] Reduce number of view updates by filtering events from payload. See [#1328][]
 
 # 1.21.0 / 27-06-2023
